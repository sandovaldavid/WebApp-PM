<!DOCTYPE html>
<html lang="en">
<head>
    <meta charset="UTF-8">
    <meta name="viewport" content="width=device-width, initial-scale=1">
    <title>{% block title %}{% endblock %}</title>
    <link rel="stylesheet" href="https://stackpath.bootstrapcdn.com/bootstrap/4.5.2/css/bootstrap.min.css">
    <link rel="stylesheet" href="https://cdnjs.cloudflare.com/ajax/libs/font-awesome/5.15.3/css/all.min.css"/>
    <link rel="stylesheet" href="https://cdn.jsdelivr.net/npm/tailwindcss/dist/tailwind.min.css"/>

</head>
<<<<<<< HEAD
<body class="bg-gradient-to-r from-blue-500 via-indigo-500 to-purple-600 min-h-screen flex items-center justify-center">
    <div class="container">
        {% block body %}{% endblock %}
    </div>
=======
<body>
<div class="container">
    {% block body %}{% endblock %}
</div>
>>>>>>> 632f1a29
</body>
</html><|MERGE_RESOLUTION|>--- conflicted
+++ resolved
@@ -9,16 +9,9 @@
     <link rel="stylesheet" href="https://cdn.jsdelivr.net/npm/tailwindcss/dist/tailwind.min.css"/>
 
 </head>
-<<<<<<< HEAD
 <body class="bg-gradient-to-r from-blue-500 via-indigo-500 to-purple-600 min-h-screen flex items-center justify-center">
     <div class="container">
         {% block body %}{% endblock %}
     </div>
-=======
-<body>
-<div class="container">
-    {% block body %}{% endblock %}
-</div>
->>>>>>> 632f1a29
 </body>
 </html>