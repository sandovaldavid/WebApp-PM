--- conflicted
+++ resolved
@@ -3,7 +3,6 @@
 {% block title %}Inicio - Gestión de Proyectos de Desarrollo de Software{% endblock %}
 
 {% block body %}
-<<<<<<< HEAD
 <div class="min-h-screen flex items-center justify-center">
     <div class="text-center bg-white p-10 rounded-lg shadow-2xl max-w-3xl transform hover:scale-105 transition-transform duration-300 ease-in-out">
         <h1 class="text-5xl font-extrabold text-gray-900 mb-6">Gestión de Proyectos de Software</h1>
@@ -36,25 +35,6 @@
             <a href="{% url 'usuarios:login' %}" class="flex items-center justify-center py-3 px-6 text-white bg-green-600 hover:bg-green-700 rounded-lg shadow-lg text-lg font-medium transition duration-200 transform hover:scale-105 focus:ring-4 focus:ring-green-500 focus:ring-offset-2">
                 <i class="fas fa-sign-in-alt mr-2"></i> Iniciar Sesión
             </a>
-=======
-    <div class="min-h-screen flex items-center justify-center bg-gray-50 py-12 px-4 sm:px-6 lg:px-8">
-        <div class="max-w-md w-full space-y-8">
-            <div>
-                <h2 class="mt-6 text-center text-3xl font-extrabold text-gray-900">Bienvenido a la Aplicación Web</h2>
-            </div>
-            {% if mensaje %}
-                <div class="rounded-md p-4 bg-green-50 text-green-700">{{ mensaje }}</div>
-            {% endif %}
-            {% if error %}
-                <div class="rounded-md p-4 bg-red-50 text-red-700">{{ error }}</div>
-            {% endif %}
-            <div class="text-center mt-4">
-                <p>Por favor, <a href="{% url 'usuarios:login' %}"
-                                 class="font-medium text-blue-600 hover:text-blue-500">inicia sesión</a> o <a
-                        href="{% url 'usuarios:register' %}" class="font-medium text-blue-600 hover:text-blue-500">regístrate</a>
-                    para continuar.</p>
-            </div>
->>>>>>> 632f1a29
         </div>
     </div>
 {% endblock %}
