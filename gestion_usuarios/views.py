--- conflicted
+++ resolved
@@ -1,16 +1,10 @@
 # usuarios/views.py
-<<<<<<< HEAD
 from django.shortcuts import render, redirect, get_object_or_404
 from dashboard.models import Usuario
-=======
->>>>>>> 632f1a29
 from django.contrib import messages
-from django.contrib.auth import authenticate, login, logout
-from django.contrib.auth.decorators import login_required
 from django.contrib.auth.password_validation import validate_password
 from django.contrib.auth.hashers import make_password
 from django.core.exceptions import ValidationError
-<<<<<<< HEAD
 from dashboard.models import (
     Usuario,
     Administrador,
@@ -48,14 +42,6 @@
     correo = EmailMultiAlternatives(asunto, mensaje_texto, remitente, [email])
     correo.attach_alternative(mensaje_html, "text/html")
     correo.send()
-=======
-from django.shortcuts import render, redirect
-from django.utils import timezone
-from django.views.decorators.csrf import csrf_protect
-
-from dashboard.models import Usuario
-
->>>>>>> 632f1a29
 
 @login_required
 def lista_usuarios(request):
