# usuarios/urls.py
from django.urls import path
from . import views
from dashboard.views import verificar_rol_administrador

app_name = 'gestionUsuarios'
urlpatterns = [
<<<<<<< HEAD
    path("", views.lista_usuarios, name="lista_usuarios"),
    path("crear/", views.crear_usuario, name="crear_usuario"),
    path("register/", views.register, name="register"),
    path("login/", views.login_view, name="login"),
    path("logout/", views.logout_view, name="logout"),
    path("perfil/", views.perfil_view, name="perfil"),
    path("configuracion/", views.configuracion_view, name="configuracion"),
=======
    path('', verificar_rol_administrador(views.lista_usuarios), name='lista_usuarios'),
    path('crear/', views.crear_usuario, name='crear_usuario'),
>>>>>>> 6079e696
]<|MERGE_RESOLUTION|>--- conflicted
+++ resolved
@@ -5,7 +5,6 @@
 
 app_name = 'gestionUsuarios'
 urlpatterns = [
-<<<<<<< HEAD
     path("", views.lista_usuarios, name="lista_usuarios"),
     path("crear/", views.crear_usuario, name="crear_usuario"),
     path("register/", views.register, name="register"),
@@ -13,8 +12,4 @@
     path("logout/", views.logout_view, name="logout"),
     path("perfil/", views.perfil_view, name="perfil"),
     path("configuracion/", views.configuracion_view, name="configuracion"),
-=======
-    path('', verificar_rol_administrador(views.lista_usuarios), name='lista_usuarios'),
-    path('crear/', views.crear_usuario, name='crear_usuario'),
->>>>>>> 6079e696
 ]