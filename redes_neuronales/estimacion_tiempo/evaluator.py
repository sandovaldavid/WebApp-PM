# Al inicio del archivo
import os
os.environ['MPLBACKEND'] = 'Agg'
import numpy as np
import pandas as pd

import matplotlib
matplotlib.use('Agg')

import matplotlib.pyplot as plt
import seaborn as sns
from sklearn.metrics import (
    mean_squared_error,
    mean_absolute_error,
    r2_score,
    mean_absolute_percentage_error,
)
from datetime import datetime
import json
import joblib
import traceback


class ModelEvaluator:
    """Clase para evaluar el rendimiento de los modelos de estimación de tiempo"""

    def __init__(self, model, feature_dims, output_dir="models"):
        """Inicializa el evaluador

        Args:
            model: Modelo entrenado (AdvancedRNNEstimator)
            feature_dims: Diccionario con dimensiones de features
            output_dir: Directorio para guardar resultados
        """
        self.model = model
        self.feature_dims = feature_dims
        self.output_dir = output_dir

        if not os.path.exists(output_dir):
            os.makedirs(output_dir)
        
        # Configuración de estilo para visualizaciones
        self._setup_visualization_style()
    
    def _setup_visualization_style(self):
        """Configura el estilo para todas las visualizaciones"""
        # Configuración global para gráficos
        plt.style.use('seaborn-v0_8-whitegrid')
        sns.set_palette('viridis')
        plt.rcParams['figure.figsize'] = (10, 6)
        plt.rcParams['font.size'] = 12

    def calculate_classification_metrics(
        self, y_true, y_pred, threshold_percentage=0.2
    ):
        """Calcula métricas de clasificación adaptadas para regresión

        Args:
            y_true: Valores reales
            y_pred: Valores predichos
            threshold_percentage: Umbral relativo de error aceptable como porcentaje del valor real

        Returns:
            dict: Métricas de clasificación adaptadas
        """
        # Convertir valores a arrays numpy si no lo son
        y_true = np.array(y_true).flatten()
        y_pred = np.array(y_pred).flatten()

        # Determinar predicciones "correctas" usando un umbral relativo al valor real
        # Para valores muy pequeños, usar un umbral mínimo de 0.5 horas
        thresholds = np.maximum(np.abs(y_true) * threshold_percentage, 0.5)
        absolute_errors = np.abs(y_true - y_pred)
        correct_predictions = absolute_errors <= thresholds

        # Total de predicciones
        total = len(y_true)

        # True positives (predicciones correctas)
        tp = np.sum(correct_predictions)

        # Calcular métricas (todas en rango 0-1)
        accuracy = float(tp / total) if total > 0 else 0
        precision = (
            float(tp / total) if total > 0 else 0
        )  # En este contexto simplificado
        recall = float(tp / total) if total > 0 else 0  # son iguales a accuracy
        f1 = float(tp / total) if total > 0 else 0

        # Verificar que todas las métricas estén entre 0 y 1
        metrics = {
            "accuracy": min(max(accuracy, 0), 1),
            "precision": min(max(precision, 0), 1),
            "recall": min(max(recall, 0), 1),
            "f1": min(max(f1, 0), 1),
        }

        return metrics

    def evaluate_model(self, X_test, y_test):
        """Evalúa el modelo en datos de prueba

        Args:
            X_test: Datos de prueba
            y_test: Valores objetivo reales

        Returns:
            dict: Métricas de evaluación
        """
        # Preparar inputs para el modelo
        inputs = self.model.prepare_inputs(X_test, self.feature_dims)

        # Obtener predicciones
        y_pred = self.model.model.predict(inputs)

        # Calcular métricas de regresión
        mse = float(mean_squared_error(y_test, y_pred))
        rmse = float(np.sqrt(mse))
        mae = float(mean_absolute_error(y_test, y_pred))
        mape = float(mean_absolute_percentage_error(y_test, y_pred))
        r2 = float(r2_score(y_test, y_pred))

        # Calcular métricas adaptadas de clasificación
        classification_metrics = self.calculate_classification_metrics(y_test, y_pred)

        # Combinar todas las métricas
        metrics = {
            "MSE": mse,
            "RMSE": rmse,
            "MAE": mae,
            "MAPE": mape,
            "R2": r2,
            "Accuracy": classification_metrics["accuracy"],
            "Precision": classification_metrics["precision"],
            "Recall": classification_metrics["recall"],
            "F1": classification_metrics["f1"],
        }

        # Guardar métricas en archivo JSON
        metrics_path = os.path.join(self.output_dir, "evaluation_metrics.json")
        with open(metrics_path, "w") as f:
            json.dump(metrics, f, indent=4)

        # Guardar en historial de métricas
        self.save_to_metrics_history(metrics)

        print("\nMétricas de evaluación:")
        for metric_name, value in metrics.items():
            # Para métricas de clasificación, mostrar como porcentaje para mayor claridad
            if metric_name in ["Accuracy", "Precision", "Recall", "F1"]:
                print(f"  {metric_name}: {value*100:.2f}%")
            else:
                print(f"  {metric_name}: {value:.4f}")

        return metrics, y_pred.flatten()

    def save_to_metrics_history(self, metrics):
        """Guarda las métricas actuales en un historial

        Args:
            metrics: Diccionario con las métricas a guardar
        """
        history_path = os.path.join(self.output_dir, "metrics_history.json")
        timestamp = datetime.now().strftime("%Y-%m-%d %H:%M:%S")

        # Añadir timestamp a las métricas
        metrics_with_timestamp = {"timestamp": timestamp, "metrics": metrics}

        # Cargar historial existente o crear uno nuevo
        try:
            if os.path.exists(history_path):
                with open(history_path, "r") as f:
                    history = json.load(f)
                    if isinstance(history, list):
                        # Formato compatible con evaluate_metrics.py
                        history.append(metrics_with_timestamp)
                    else:
                        # Formato original con 'evaluations'
                        if "evaluations" not in history:
                            history["evaluations"] = []
                        history["evaluations"].append(metrics_with_timestamp)
            else:
                # Crear nuevo historial (formato compatible con evaluate_metrics.py)
                history = [metrics_with_timestamp]
        except Exception as e:
            print(f"Error al cargar historial de métricas: {e}")
            history = [metrics_with_timestamp]  # Crear nuevo en caso de error

        # Guardar historial actualizado
        with open(history_path, "w") as f:
            json.dump(history, f, indent=4)

        print(f"Métricas guardadas en historial: {history_path}")

    def plot_predictions(self, y_true, y_pred, save_fig=True):
        """Genera gráficos de comparación entre valores reales y predicciones

        Args:
            y_true: Valores reales
            y_pred: Valores predichos
            save_fig: Si True, guarda la figura
        """
        plt.figure(figsize=(12, 10))

        # 1. Scatter plot de predicciones vs valores reales
        plt.subplot(2, 2, 1)
        plt.scatter(y_true, y_pred, alpha=0.6)

        # Línea de perfecta predicción
        max_val = max(max(y_true), max(y_pred))
        min_val = min(min(y_true), min(y_pred))
        plt.plot([min_val, max_val], [min_val, max_val], "r--")

        plt.xlabel("Tiempo real (horas)")
        plt.ylabel("Tiempo estimado (horas)")
        plt.title("Predicción vs Valor Real")
        plt.grid(True, alpha=0.3)

        # 2. Histograma de errores
        plt.subplot(2, 2, 2)
        errors = y_pred - y_true
        plt.hist(errors, bins=20, alpha=0.6, color="green")
        plt.axvline(x=0, color="r", linestyle="--")
        plt.xlabel("Error de predicción (horas)")
        plt.ylabel("Frecuencia")
        plt.title("Distribución de Errores")
        plt.grid(True, alpha=0.3)

        # 3. Plot de residuos
        plt.subplot(2, 2, 3)
        plt.scatter(y_pred, errors, alpha=0.6, color="purple")
        plt.axhline(y=0, color="r", linestyle="--")
        plt.xlabel("Tiempo estimado (horas)")
        plt.ylabel("Residuo (horas)")
        plt.title("Análisis de Residuos")
        plt.grid(True, alpha=0.3)

        # 4. Distribución de predicciones y valores reales
        plt.subplot(2, 2, 4)
        sns.kdeplot(y_true, label="Real", color="blue")
        sns.kdeplot(y_pred, label="Estimado", color="orange")
        plt.xlabel("Tiempo (horas)")
        plt.ylabel("Densidad")
        plt.title("Distribución de Tiempos")
        plt.legend()
        plt.grid(True, alpha=0.3)

        plt.tight_layout()

        if save_fig:
<<<<<<< HEAD
            plt.savefig(os.path.join(self.output_dir, 'evaluation_plots.png'), dpi=300)
            print(f"Gráficos guardados en {os.path.join(self.output_dir, 'evaluation_plots.png')}")
            
        plt.close()
    
    def analyze_feature_importance(self, X_test, y_test, feature_names=None):
        """Analiza la importancia de las características mediante múltiples técnicas avanzadas
        
=======
            plt.savefig(os.path.join(self.output_dir, "evaluation_plots.png"), dpi=300)
            print(
                f"Gráficos guardados en {os.path.join(self.output_dir, 'evaluation_plots.png')}"
            )

        plt.show()

    def analyze_feature_importance(self, X_test, y_test, feature_names=None):
        """Analiza la importancia de las características mediante perturbación

>>>>>>> c0422381
        Args:
            X_test: Datos de prueba
            y_test: Valores objetivo reales
            feature_names: Lista con nombres de características
<<<<<<< HEAD
                
=======

>>>>>>> c0422381
        Returns:
            DataFrame: Importancia de características ordenadas con métricas adicionales
        """
        import tensorflow as tf
        from scipy import stats
        import time
        
        # Configuración del análisis
        n_repeats = 10                  # Repeticiones para cada permutación
        perm_test_iterations = 100      # Iteraciones para test de significancia
        significance_level = 0.05       # Nivel de significancia (p < 0.05)
        n_interaction_samples = 50      # Muestras para análisis de interacciones
        
        print(f"Analizando importancia de características con {n_repeats} repeticiones por característica...")
        start_time = time.time()
        
        if feature_names is None or len(feature_names) != X_test.shape[1]:
            print(
                "Nombres de características no proporcionados o incorrectos. Usando índices."
            )
            feature_names = [f"Feature_{i}" for i in range(X_test.shape[1])]

        # Obtener índices para variables categóricas (tipo_tarea y fase)
        num_numeric_features = 11  # Complejidad hasta Tamaño_Tarea
<<<<<<< HEAD
        tipo_indices = list(range(num_numeric_features, num_numeric_features + self.feature_dims['tipo_tarea']))
        fase_indices = list(range(num_numeric_features + self.feature_dims['tipo_tarea'], 
                                num_numeric_features + self.feature_dims['fase']))
        
=======
        tipo_indices = list(
            range(
                num_numeric_features,
                num_numeric_features + self.feature_dims["tipo_tarea"],
            )
        )
        fase_indices = list(
            range(
                num_numeric_features + self.feature_dims["tipo_tarea"],
                num_numeric_features
                + self.feature_dims["tipo_tarea"]
                + self.feature_dims["fase"],
            )
        )

>>>>>>> c0422381
        # Definir características agrupadas para análisis
        feature_groups = {
            "Complejidad": [0],
            "Cantidad_Recursos": [1],
            "Carga_Trabajo_R1": [2],
            "Experiencia_R1": [3],
            "Carga_Trabajo_R2": [4],
            "Experiencia_R2": [5],
            "Carga_Trabajo_R3": [6],
            "Experiencia_R3": [7],
            "Experiencia_Equipo": [8],
            "Claridad_Requisitos": [9],
            "Tamaño_Tarea": [10],
            "Tipo_Tarea": tipo_indices,
            "Fase_Tarea": fase_indices,
        }
<<<<<<< HEAD
        
        # 1. PREDICCIONES BASE Y MÉTRICAS MÚLTIPLES
        # Definir múltiples métricas para evaluación más completa
        def calc_metrics(y_true, y_pred):
            return {
                'mse': mean_squared_error(y_true, y_pred),
                'mae': mean_absolute_error(y_true, y_pred),
                'r2': -r2_score(y_true, y_pred),  # Negativo porque medimos deterioro
                'mape': np.mean(np.abs((y_true - y_pred) / np.maximum(y_true, 0.001))) * 100
            }
        
        # Generar predicciones base
        inputs_base = self.model.prepare_inputs(X_test, self.feature_dims)
        y_pred_base = self.model.model.predict(inputs_base).flatten()
        base_metrics = calc_metrics(y_test, y_pred_base)
        
        # 2. ANÁLISIS DE IMPORTANCIA CON REPETICIONES
        feature_importance_results = []
        
        for feature_name, indices in feature_groups.items():
            print(f"Analizando característica: {feature_name}...")
            
            # Almacenar resultados por repetición
            importance_values = []
            metrics_deltas = {metric: [] for metric in base_metrics.keys()}
            
            # Realizar múltiples repeticiones para mayor estabilidad estadística
            for rep in range(n_repeats):
                X_perturbed = X_test.copy()
                
                # Perturbar columnas del grupo
=======

        # Predicciones base
        inputs_base = self.model.prepare_inputs(X_test, self.feature_dims)
        y_pred_base = self.model.model.predict(inputs_base).flatten()
        base_error = mean_squared_error(y_test, y_pred_base)

        # Obtener la columna de cantidad de recursos (escalada)
        recursos_scaled = X_test[:, 1]

        # Verificar distribución de valores únicos
        valores_unicos, conteo = np.unique(recursos_scaled, return_counts=True)
        print("\nDistribución de cantidad de recursos en los datos de prueba:")
        for valor, count in zip(valores_unicos, conteo):
            print(f"  Recursos = {valor}: {count} registros")

        # Identificar los valores escalados correspondientes a 1, 2, 3 recursos
        # Tomamos los valores únicos ordenados y asumimos que corresponden a 1, 2, 3 recursos
        valores_ordenados = np.sort(valores_unicos)

        if len(valores_ordenados) >= 3:
            # Podemos asignar los valores ordenados a 1, 2, 3+ recursos
            valor_1_recurso = valores_ordenados[0]
            valor_2_recursos = valores_ordenados[1]
            valor_3_recursos = valores_ordenados[2]

            print(f"\nValores escalados identificados:")
            print(f"  1 Recurso: {valor_1_recurso}")
            print(f"  2 Recursos: {valor_2_recursos}")
            print(f"  3 o más Recursos: {valor_3_recursos}")

            # Crear segmentos por cantidad de recursos
            resource_segments = {
                "1 Recurso": np.isclose(recursos_scaled, valor_1_recurso, rtol=1e-5),
                "2 Recursos": np.isclose(recursos_scaled, valor_2_recursos, rtol=1e-5),
                "3 o más Recursos": np.isclose(
                    recursos_scaled, valor_3_recursos, rtol=1e-5
                ),
            }
        elif len(valores_ordenados) == 2:
            # Solo hay datos para 2 valores diferentes
            print(f"\nValores escalados identificados (solo 2 valores):")
            print(f"  Valor más bajo (posible 1 Recurso): {valores_ordenados[0]}")
            print(f"  Valor más alto (posible 2+ Recursos): {valores_ordenados[1]}")

            resource_segments = {
                "Recursos Menores": np.isclose(
                    recursos_scaled, valores_ordenados[0], rtol=1e-5
                ),
                "Recursos Mayores": np.isclose(
                    recursos_scaled, valores_ordenados[1], rtol=1e-5
                ),
            }
        else:
            # Hay menos de 2 valores únicos
            print(
                "\nNo hay suficientes valores diferentes para crear segmentos por recursos."
            )
            resource_segments = {}

        # Para cada segmento, calcular importancia de características relevantes
        segment_results = {}

        for segment_name, segment_mask in resource_segments.items():
            count = np.sum(segment_mask)
            if count < 5:
                print(
                    f"Solo {count} registros para el segmento '{segment_name}'. Saltando por insuficiencia de datos."
                )
                continue

            print(f"Analizando segmento '{segment_name}' con {count} registros.")
            X_segment = X_test[segment_mask]
            y_segment = y_test[segment_mask]

            # Determinar características relevantes según el número de recursos
            relevant_features = list(feature_groups.keys())

            if "1 Recurso" in segment_name or "Recursos Menores" in segment_name:
                # Excluir información de recursos 2 y 3
                relevant_features = [
                    f for f in relevant_features if "R2" not in f and "R3" not in f
                ]
            elif "2 Recursos" in segment_name:
                # Excluir información del recurso 3
                relevant_features = [f for f in relevant_features if "R3" not in f]

            print(
                f"Características consideradas para '{segment_name}': {relevant_features}"
            )

            # Calcular importancia para cada característica o grupo de características
            importance_scores = []

            # Predicciones base para este segmento
            inputs_segment_base = self.model.prepare_inputs(
                X_segment, self.feature_dims
            )
            y_pred_segment_base = self.model.model.predict(
                inputs_segment_base
            ).flatten()
            segment_base_error = mean_squared_error(y_segment, y_pred_segment_base)

            for feature_name in relevant_features:
                indices = feature_groups[feature_name]

                # Copiar datos y perturbar la característica o grupo de características
                X_perturbed = X_segment.copy()

                # Perturbar todas las columnas del grupo
>>>>>>> c0422381
                for idx in indices:
                    X_perturbed[:, idx] = np.random.permutation(X_perturbed[:, idx])

                # Predecir con datos perturbados
                inputs_perturbed = self.model.prepare_inputs(
                    X_perturbed, self.feature_dims
                )
                y_pred_perturbed = self.model.model.predict(inputs_perturbed).flatten()
<<<<<<< HEAD
                
                # Calcular métricas en todas las dimensiones
                perturbed_metrics = calc_metrics(y_test, y_pred_perturbed)
                
                # Registrar deltas para cada métrica
                for metric_name, base_value in base_metrics.items():
                    delta = perturbed_metrics[metric_name] - base_value
                    metrics_deltas[metric_name].append(delta)
                
                # La importancia principal será basada en MSE
                importance_values.append(perturbed_metrics['mse'] - base_metrics['mse'])
            
            # Resumir resultados de repeticiones
            importance_mean = np.mean(importance_values)
            importance_std = np.std(importance_values)
            cv = importance_std / max(abs(importance_mean), 1e-10)  # Coef. de variación
            
            # 3. TEST DE SIGNIFICANCIA ESTADÍSTICA
            # Generar distribución nula para test de permutación
            null_distribution = []
            np.random.seed(42)  # Para reproducibilidad
            
            for _ in range(min(perm_test_iterations, 100)):  # Limitar a 100 para eficiencia
                # Mezclar aleatoriamente la relación característica-objetivo
                random_idx = np.random.permutation(len(y_test))
                y_shuffled = y_test[random_idx]
                
                # Calcular delta en métrica con la predicción original
                null_delta = mean_squared_error(y_shuffled, y_pred_base) - base_metrics['mse']
                null_distribution.append(null_delta)
            
            # Calcular p-valor (proporción de valores aleatorios >= valor observado)
            p_value = np.mean(np.array(null_distribution) >= importance_mean)
            is_significant = p_value < significance_level
            
            # 4. ANÁLISIS INTEGRADO (APROXIMACIÓN SIMPLIFICADA DE INTEGRATED GRADIENTS)
            # Crear baseline para integrated gradients (valores promedio)
            if len(indices) == 1:  # Solo para características individuales
                try:
                    idx = indices[0]
                    baseline = np.median(X_test, axis=0).reshape(1, -1)
                    
                    # Calcular gradiente aproximado
                    gradients = []
                    n_steps = 5  # Número reducido para eficiencia
                    
                    for alpha in np.linspace(0, 1, n_steps):
                        X_interpolated = X_test.copy()
                        X_interpolated[:, idx] = baseline[0, idx] + alpha * (X_test[:, idx] - baseline[0, idx])
                        
                        # Predecir con valores interpolados
                        inputs_interp = self.model.prepare_inputs(X_interpolated, self.feature_dims)
                        with tf.GradientTape() as tape:
                            inputs_tensor = [tf.convert_to_tensor(inp, dtype=tf.float32) for inp in inputs_interp]
                            outputs = self.model.model(inputs_tensor)
                        
                        # Calcular media absoluta de gradientes
                        grad_val = 0.0
                        
                    integrated_importance = np.mean(gradients) if gradients else np.nan
                except Exception as e:
                    print(f"Error en análisis integrado para {feature_name}: {str(e)}")
                    integrated_importance = np.nan
            else:
                integrated_importance = np.nan
            
            # Almacenar resultados
            feature_result = {
                'Feature': feature_name,
                'Importance': importance_mean,
                'Importance_Std': importance_std,
                'CV': cv,
                'P_Value': p_value,
                'Is_Significant': is_significant,
                'MSE_Delta': np.mean(metrics_deltas['mse']),
                'MAE_Delta': np.mean(metrics_deltas['mae']),
                'R2_Delta': np.mean(metrics_deltas['r2']),
                'MAPE_Delta': np.mean(metrics_deltas['mape']),
                'Integrated_Importance': integrated_importance
            }
            
            feature_importance_results.append(feature_result)
        
        # 5. ANÁLISIS DE INTERACCIONES (PARA LAS CARACTERÍSTICAS MÁS IMPORTANTES)
        print("\nAnalizando interacciones entre pares de características...")
        
        # Ordenar características por importancia
        sorted_features = sorted(feature_importance_results, key=lambda x: x['Importance'], reverse=True)
        
        # Limitar a las 5 más importantes para eficiencia
        top_features = [item['Feature'] for item in sorted_features[:5]]
        interaction_results = []
        
        # Seleccionar muestra aleatoria para análisis de interacciones (para eficiencia)
        if len(X_test) > n_interaction_samples:
            sample_idx = np.random.choice(len(X_test), n_interaction_samples, replace=False)
            X_sample = X_test[sample_idx]
            y_sample = y_test[sample_idx]
        else:
            X_sample = X_test
            y_sample = y_test
        
        # Calcular interacciones de pares
        for i, feature1 in enumerate(top_features):
            indices1 = feature_groups[feature1]
            for j, feature2 in enumerate(top_features):
                if j <= i:  # Evitar duplicados
                    continue
                    
                indices2 = feature_groups[feature2]
                
                # Perturbar ambas características juntas
                X_perturbed = X_sample.copy()
                for idx in indices1 + indices2:
                    X_perturbed[:, idx] = np.random.permutation(X_perturbed[:, idx])
                    
                # Predecir
                inputs_perturbed = self.model.prepare_inputs(X_perturbed, self.feature_dims)
                y_pred_perturbed = self.model.model.predict(inputs_perturbed).flatten()
                
                # Calcular error con ambas características perturbadas
                joint_error = mean_squared_error(y_sample, y_pred_perturbed)
                
                # Obtener errores individuales (aproximación)
                individual_importance1 = next(item['MSE_Delta'] for item in feature_importance_results 
                                            if item['Feature'] == feature1)
                individual_importance2 = next(item['MSE_Delta'] for item in feature_importance_results 
                                            if item['Feature'] == feature2)
                
                # Calcular sinergia (interacción)
                interaction_value = joint_error - (base_metrics['mse'] + individual_importance1 + individual_importance2)
                
                # Solo registrar interacciones relativamente importantes
                if abs(interaction_value) >= 0.05 * (individual_importance1 + individual_importance2):
                    interaction_results.append({
                        'Feature1': feature1,
                        'Feature2': feature2,
                        'Interaction': interaction_value,
                        'Normalized_Interaction': interaction_value / (individual_importance1 + individual_importance2 + 1e-10)
                    })
        
        # 6. NORMALIZAR Y CREAR DATAFRAME FINAL
        importance_df = pd.DataFrame(feature_importance_results)
        
        # Normalizar importancia absoluta
        sum_importance = importance_df['Importance'].sum()
        if sum_importance > 0:
            importance_df['Importance_Normalized'] = importance_df['Importance'] / sum_importance
        else:
            importance_df['Importance_Normalized'] = 0
        
        # Ordenar por importancia
        importance_df = importance_df.sort_values('Importance', ascending=False)
        
        # 7. CREAR DATAFRAME DE INTERACCIONES
        if interaction_results:
            interactions_df = pd.DataFrame(interaction_results)
            interactions_df = interactions_df.sort_values('Interaction', ascending=False)
            
            # Guardar interacciones
            interactions_df.to_csv(os.path.join(self.output_dir, 'feature_interactions.csv'), index=False)
            
            # Visualizar interacciones principales
            if len(interactions_df) > 0:
                plt.figure(figsize=(10, 6))
                top_n = min(10, len(interactions_df))
                interaction_labels = [f"{row['Feature1']} × {row['Feature2']}" 
                                    for _, row in interactions_df.head(top_n).iterrows()]
                plt.barh(interaction_labels, 
                        interactions_df['Normalized_Interaction'].head(top_n).values, 
                        color='purple')
                plt.xlabel('Interacción Normalizada')
                plt.title('Principales Interacciones entre Características')
                plt.tight_layout()
                plt.savefig(os.path.join(self.output_dir, 'feature_interactions.png'), dpi=300)
                plt.close()
        
        # Guardar resultados detallados
        importance_df.to_csv(os.path.join(self.output_dir, 'global_feature_importance_detailed.csv'), index=False)
        
        # Crear visualización mejorada
        plt.figure(figsize=(12, 8))
        bars = plt.barh(importance_df['Feature'], 
                importance_df['Importance_Normalized'], 
                color=['teal' if sig else 'lightblue' for sig in importance_df['Is_Significant']])
        
        # Agregar barras de error
        plt.xlabel('Importancia Normalizada (%)')
        plt.ylabel('Característica')
        plt.title('Importancia Global de Características (con Significancia Estadística)')
        
        # Añadir leyenda para significancia
        from matplotlib.patches import Patch
        legend_elements = [
            Patch(facecolor='teal', label='Estadísticamente Significativo'),
            Patch(facecolor='lightblue', label='No Significativo')
        ]
        plt.legend(handles=legend_elements, loc='lower right')
        
        plt.tight_layout()
        plt.savefig(os.path.join(self.output_dir, 'global_feature_importance.png'), dpi=300)
        plt.close()
        
        # Crear visualización de comparativa de métricas
        plt.figure(figsize=(14, 10))
        metrics_to_plot = ['MSE_Delta', 'MAE_Delta', 'R2_Delta']
        colors = ['teal', 'coral', 'purple']
        
        for i, metric in enumerate(metrics_to_plot):
            plt.subplot(3, 1, i+1)
            sorted_by_metric = importance_df.sort_values(metric, ascending=False)
            plt.barh(sorted_by_metric['Feature'][:7], sorted_by_metric[metric][:7], color=colors[i])
            plt.title(f'Top 7 Características por {metric}')
        
        plt.tight_layout()
        plt.savefig(os.path.join(self.output_dir, 'feature_importance_metrics.png'), dpi=300)
        plt.close()
        
        print(f"Análisis de importancia completado en {time.time() - start_time:.1f} segundos")
        
        # Simplificar el dataframe para retorno
        simplified_df = importance_df[['Feature', 'Importance', 'Importance_Normalized', 
                                    'Is_Significant', 'P_Value']]
        
        # NUEVO: Análisis segmentado por cantidad de recursos
        print("\nAnalizando importancia de características por cantidad de recursos...")
        self.analyze_feature_importance_by_resources(X_test, y_test, feature_names)
        
        return simplified_df
    
    def analyze_feature_importance_by_resources(self, X_test, y_test, feature_names=None):
        """Analiza la importancia de las características segmentando por cantidad de recursos
        
        Args:
            X_test: Datos de prueba
            y_test: Valores objetivo reales
            feature_names: Lista con nombres de características
                
        Returns:
            dict: Resultados de importancia de características por segmento de recursos
        """
        from sklearn.base import BaseEstimator, RegressorMixin
        import pandas as pd
        import matplotlib.pyplot as plt
        import time
        
        # Crear un estimador compatible con scikit-learn para usar con permutation_importance
        class ModelWrapper(BaseEstimator, RegressorMixin):
            def __init__(self, model, feature_dims):
                self.model = model
                self.feature_dims = feature_dims
                
            def fit(self, X, y):
                # No necesitamos implementar fit realmente, solo es un requisito de la API
                return self
                
            def predict(self, X):
                return self.model.predict(X, self.feature_dims)
        
        # Crear instancia del wrapper
        model_wrapper = ModelWrapper(self.model, self.feature_dims)
        
        # Verificar si tenemos nombres de características
        if feature_names is None or len(feature_names) != X_test.shape[1]:
            print("Nombres de características no proporcionados o incorrectos. Usando índices.")
            feature_names = [f"Feature_{i}" for i in range(X_test.shape[1])]
        
        # Columna 1 (índice 1) contiene la cantidad de recursos
        cantidad_recursos_idx = 1
        
        # Usar la cantidad de recursos para segmentar los datos
        recursos_values = X_test[:, cantidad_recursos_idx].copy()
        
        # Verificar cuántos recursos hay en el conjunto de datos
        unique_recursos = np.unique(recursos_values)
        print(f"Valores únicos de cantidad de recursos en el conjunto (escalados): {unique_recursos}")
        
        # SOLUCIÓN: Los datos están normalizados/escalados, necesitamos aproximarlos a valores enteros
        # Descalamos usando cuantiles para determinar los límites de cada categoría
        
        # Calcular la distribución de valores y sus cuantiles
        recurso_valores = recursos_values.flatten()
        recurso_no_nans = recurso_valores[~np.isnan(recurso_valores)]
        
        # Determinar aproximadamente los valores por cuantiles
        # Asumiendo que hay 3 categorías (1, 2, 3 recursos) y potencialmente valores atípicos
        if len(recurso_no_nans) > 0:
            # Ordenar los valores
            sorted_values = np.sort(recurso_no_nans)
            
            # Identificar valores únicos y significativamente diferentes
            # Usamos un enfoque de clustering simple
            unique_clusters = []
            current_cluster = [sorted_values[0]]
            
            for val in sorted_values[1:]:
                if abs(val - current_cluster[-1]) < 0.1:  # Umbral pequeño para considerar valores similares
                    current_cluster.append(val)
                else:
                    unique_clusters.append(np.mean(current_cluster))
                    current_cluster = [val]
            
            if current_cluster:
                unique_clusters.append(np.mean(current_cluster))
            
            print(f"Clusters de valores identificados: {unique_clusters}")
            
            # Convertir los clusters a asignaciones de recursos
            # El objetivo es mapear los valores escalados a valores de recursos
            resource_map = {}
            
            # Ordenar clusters para asignar recursos en orden ascendente
            unique_clusters.sort()
            
            # Si hay al menos 3 clusters diferentes, asumimos que representan 1, 2 y 3 recursos
            if len(unique_clusters) >= 3:
                for i, cluster in enumerate(unique_clusters[:3]):
                    resource_map[cluster] = i + 1  # 1, 2, 3 recursos
            else:
                # Si hay menos de 3 clusters, asignamos proporcionalmente
                for i, cluster in enumerate(unique_clusters):
                    resource_map[cluster] = i + 1
            
            print(f"Mapeo de valores a recursos: {resource_map}")
        else:
            print("No hay datos válidos para analizar recursos.")
            resource_map = {}
        
        # Aplicar mapeo manual para valores conocidos
        # Esto ayuda a manejar valores específicos que conocemos del análisis
        manual_map = {
            -1.22: 1,   # Valor más bajo a 1 recurso
            0.0: 2,     # Valor medio a 2 recursos
            1.22: 3     # Valor más alto a 3 recursos
        }
        
        # Segmentar los datos
        segments = {
            '1_Recurso': np.zeros(len(recursos_values), dtype=bool),
            '2_Recursos': np.zeros(len(recursos_values), dtype=bool),
            '3_Recursos': np.zeros(len(recursos_values), dtype=bool)
        }
        
        # Asignar cada muestra al segmento correspondiente
        for i, val in enumerate(recursos_values):
            # Preferir mapeo manual para valores conocidos
            if abs(val - (-1.22)) < 0.1:
                segments['1_Recurso'][i] = True
            elif abs(val - 0.0) < 0.1:
                segments['2_Recursos'][i] = True
            elif abs(val - 1.22) < 0.1:
                segments['3_Recursos'][i] = True
            # Si no hay mapeo manual, intentar usar resource_map
            else:
                # Encontrar el cluster más cercano
                if resource_map:
                    closest_cluster = min(resource_map.keys(), key=lambda x: abs(x - val))
                    resource_count = resource_map[closest_cluster]
                    segment_name = f'{resource_count}_Recurso{"s" if resource_count > 1 else ""}'
                    if segment_name in segments:
                        segments[segment_name][i] = True
        
        # Verificar si hay suficientes datos en cada segmento
        for segment_name, mask in segments.items():
            count = np.sum(mask)
            print(f"Segmento {segment_name}: {count} muestras")
            if count < 10:  # Advertencia si hay muy pocas muestras
                print(f"¡ADVERTENCIA! Muy pocas muestras para análisis confiable en {segment_name}")
        
        # Definir nombres descriptivos para cada índice
        feature_names_map = {
            0: 'Complejidad',
            1: 'Cantidad_Recursos',
            2: 'Carga_R1',
            3: 'Exp_R1',
            4: 'Carga_R2',
            5: 'Exp_R2',
            6: 'Carga_R3',
            7: 'Exp_R3',
            8: 'Exp_Equipo',
            9: 'Claridad_Req',
            10: 'Tamaño'
        }
        
        # Añadir nombres para características categóricas
        num_numeric_features = 11  # Complejidad hasta Tamaño_Tarea
        tipo_indices = list(range(num_numeric_features, num_numeric_features + self.feature_dims['tipo_tarea']))
        fase_indices = list(range(num_numeric_features + self.feature_dims['tipo_tarea'], 
                                  num_numeric_features + self.feature_dims['tipo_tarea'] + self.feature_dims['fase']))
        
        # Asignar nombres a índices categóricos
        for i in range(self.feature_dims['tipo_tarea']):
            idx = num_numeric_features + i
            feature_names_map[idx] = f'Tipo_{i}'
        
        for i in range(self.feature_dims['fase']):
            idx = num_numeric_features + self.feature_dims['tipo_tarea'] + i
            feature_names_map[idx] = f'Fase_{i}'
        
        # Definir los índices relevantes para cada segmento específico
        feature_indices = {
            '1_Recurso': [0, 1, 2, 3, 8, 9, 10] + tipo_indices + fase_indices,  # Solo R1 + comunes + categorías
            '2_Recursos': [0, 1, 2, 3, 4, 5, 8, 9, 10] + tipo_indices + fase_indices,  # R1 + R2 + comunes + categorías
            '3_Recursos': [0, 1, 2, 3, 4, 5, 6, 7, 8, 9, 10] + tipo_indices + fase_indices  # Todos
        }
        
        # Preparar colores para gráficos
        colors = ['#3498db', '#2ecc71', '#e74c3c']
        
        # Para mantener todas las métricas calculadas
        results = {}
        all_segment_dfs = []
        
        # Crear DataFrames vacíos para cada segmento
        for segment_name, _ in segments.items():
            relevant_indices = feature_indices[segment_name]
            
            # Crear un DataFrame con estructura correcta
            empty_data = []
            for idx in relevant_indices:
                if idx < len(feature_names):
                    feature_name = feature_names_map.get(idx, feature_names[idx])
                    empty_data.append({
                        'Feature': feature_name,
                        'Importance': 0.0,
                        'Std': 0.0,
                        'Importance_Normalized': 0.0,
                        'Index': idx
                    })
            
            # Crear DataFrame con lista de diccionarios
            results[segment_name] = pd.DataFrame(empty_data)
            
            # Guardar CSV
            results[segment_name].to_csv(
                os.path.join(self.output_dir, f'feature_importance_{segment_name}.csv'), 
                index=False
            )
            print(f"Guardado archivo base para {segment_name}")
        
        # Para cada segmento de interés (1, 2 y 3 recursos)
        segment_names = ['1_Recurso', '2_Recursos', '3_Recursos']
        
        for i, segment_name in enumerate(segment_names):
            mask = segments[segment_name]
            count = np.sum(mask)
            
            # Si hay suficientes datos, calcular importancia real
            if count >= 10:
                X_segment = X_test[mask]
                y_segment = y_test[mask]
                relevant_indices = feature_indices[segment_name]
                
                try:
                    print(f"\nAnalizando importancia para segmento: {segment_name} ({count} muestras)")
                    start_time = time.time()
                    
                    # Número de repeticiones adaptativo
                    n_repeats = min(15, max(5, count // 20))
                    print(f"  Usando {n_repeats} repeticiones para el análisis")
                    
                    # Crear DataFrame para los resultados
                    importance_data = []
                    
                    # Calcular línea base para comparación
                    y_pred_base = model_wrapper.predict(X_segment)
                    base_error = mean_squared_error(y_segment, y_pred_base)
                    
                    # Analizar cada característica relevante
                    for idx in relevant_indices:
                        if idx >= X_segment.shape[1]:
                            continue
                            
                        # Almacenar importancia para múltiples repeticiones
                        feature_importances = []
                        
                        # Guardar nombre de característica
                        if idx < len(feature_names):
                            feature_name = feature_names_map.get(idx, feature_names[idx])
                        else:
                            feature_name = f"Feature_{idx}"
                            
                        # Análisis basado en permutación
                        for _ in range(n_repeats):
                            X_permuted = X_segment.copy()
                            
                            # Guardar valores originales
                            original_values = X_permuted[:, idx].copy()
                            
                            # Permutar la característica
                            np.random.shuffle(X_permuted[:, idx])
                            
                            # Predecir con valores permutados
                            y_pred_permuted = model_wrapper.predict(X_permuted)
                            
                            # Calcular error con valores permutados
                            error_permuted = mean_squared_error(y_segment, y_pred_permuted)
                            
                            # Importancia = incremento en error al permutar
                            importance = error_permuted - base_error
                            feature_importances.append(importance)
                            
                            # Restaurar valores originales
                            X_permuted[:, idx] = original_values
                            
                        # Calcular estadísticas para esta característica
                        importance_mean = np.mean(feature_importances)
                        importance_std = np.std(feature_importances)
                        
                        # Añadir a los resultados
                        importance_data.append({
                            'Feature': feature_name,
                            'Importance': importance_mean,
                            'Std': importance_std,
                            'Index': idx
                        })
                        
                    # Crear DataFrame con los resultados
                    segment_df = pd.DataFrame(importance_data)
                    
                    # Filtrar características no relevantes para este segmento
                    if segment_name == '1_Recurso':
                        # Excluir R2 y R3 para 1 recurso
                        segment_df = segment_df[~segment_df['Feature'].isin(['Carga_R2', 'Exp_R2', 'Carga_R3', 'Exp_R3'])]
                    elif segment_name == '2_Recursos':
                        # Excluir R3 para 2 recursos
                        segment_df = segment_df[~segment_df['Feature'].isin(['Carga_R3', 'Exp_R3'])]
                        
                    # Ordenar por importancia
                    segment_df = segment_df.sort_values('Importance', ascending=False)
                    
                    # Normalizar importancia
                    if not segment_df.empty:
                        sum_importance = segment_df['Importance'].sum()
                        if sum_importance > 0:
                            segment_df['Importance_Normalized'] = segment_df['Importance'] / sum_importance
                        else:
                            segment_df['Importance_Normalized'] = 0
                    
                        # Guardar resultados
                        results[segment_name] = segment_df
                        segment_df['Segment'] = segment_name
                        all_segment_dfs.append(segment_df)
                        
                        # Crear visualización para este segmento
                        plt.figure(figsize=(12, 8))
                        top_df = segment_df.head(10)  # Top 10
                        plt.barh(top_df['Feature'], top_df['Importance_Normalized'], color=colors[i % len(colors)])
                        plt.xlabel('Importancia Normalizada (%)')
                        plt.ylabel('Características')
                        plt.title(f'Top 10 Características - {segment_name.replace("_", " ")}')
                        plt.grid(axis='x', linestyle='--', alpha=0.7)
                        plt.tight_layout()
                        plt.savefig(os.path.join(self.output_dir, f'feature_importance_{segment_name}_top10.png'), dpi=300)
                        plt.close()
                        
                        # Guardar CSV actualizado
                        segment_df.to_csv(os.path.join(self.output_dir, f'feature_importance_{segment_name}.csv'), index=False)
                        print(f"  Actualizado archivo CSV para {segment_name}")
                        
                        elapsed_time = time.time() - start_time
                        print(f"  Análisis completado en {elapsed_time:.2f} segundos")
                    else:
                        print(f"  No se pudo calcular importancia para {segment_name} (DataFrame vacío)")
                        
                except Exception as e:
                    print(f"  Error al analizar segmento {segment_name}: {str(e)}")
                    traceback.print_exc()
            else:
                print(f"\nNo hay suficientes datos para segmento: {segment_name} ({count} muestras)")
                
        # Crear gráfico comparativo si es posible
        if len(all_segment_dfs) > 0:
            try:
                # Combinar DataFrames
                combined_df = pd.concat(all_segment_dfs, ignore_index=True)
                
                # Crear gráfico comparativo si hay múltiples segmentos
                if len(set(combined_df['Segment'])) > 1:
                    # Identificar características importantes
                    top_features = {}
                    for segment_name, df in results.items():
                        if not df.empty:
                            for _, row in df.head(10).iterrows():
                                feature = row['Feature']
                                if feature not in top_features:
                                    top_features[feature] = 0
                                top_features[feature] += row['Importance_Normalized']
                                
                    # Ordenar por importancia total
                    ordered_features = sorted(top_features.keys(), key=lambda x: top_features[x], reverse=True)[:10]
                    
                    if ordered_features:
                        # Crear gráfico comparativo
                        plt.figure(figsize=(14, 10))
                        x = np.arange(len(ordered_features))
                        width = 0.25
                        
                        # Graficar por segmento
                        segments_with_data = []
                        for i, segment_name in enumerate([s for s in segment_names if not results[s].empty]):
                            segments_with_data.append(segment_name)
                            segment_df = results[segment_name]
                            
                            # Obtener valores de importancia normalizada
                            values = []
                            for feature in ordered_features:
                                feature_rows = segment_df[segment_df['Feature'] == feature]
                                if not feature_rows.empty:
                                    values.append(feature_rows.iloc[0]['Importance_Normalized'])
                                else:
                                    values.append(0)
                                    
                            # Calcular offset para posicionar barras
                            if len(segments_with_data) > 1:
                                offset = (i - (len(segments_with_data) - 1) / 2) * width
                            else:
                                offset = 0
                                
                            # Graficar
                            plt.bar(
                                x + offset,
                                values,
                                width,
                                label=segment_name.replace('_', ' '),
                                color=colors[i % len(colors)]
                            )
                            
                        # Configurar gráfico
                        plt.xlabel('Características')
                        plt.ylabel('Importancia Normalizada (%)')
                        plt.title('Importancia de Características por Cantidad de Recursos')
                        plt.xticks(x, ordered_features, rotation=45, ha='right')
                        plt.legend()
                        plt.grid(True, alpha=0.3)
                        plt.tight_layout()
                        
                        # Guardar gráfico
                        plt.savefig(os.path.join(self.output_dir, 'segmented_feature_importance.png'), dpi=300)
                        plt.close()
                        
                        # Crear archivo CSV comparativo
                        comparison_df = pd.DataFrame({'Feature': ordered_features})
                        for segment_name in segments_with_data:
                            segment_df = results[segment_name]
                            comparison_df[f'Importancia_{segment_name}'] = [
                                segment_df[segment_df['Feature'] == feature]['Importance_Normalized'].iloc[0]
                                if feature in segment_df['Feature'].values and not segment_df[segment_df['Feature'] == feature].empty
                                else 0
                                for feature in ordered_features
                            ]
                        
                        # Guardar comparación
                        comparison_df.to_csv(os.path.join(self.output_dir, 'feature_importance_comparison.csv'), index=False)
                        print("Análisis comparativo guardado.")
            except Exception as e:
                print(f"Error al crear análisis comparativo: {str(e)}")
                traceback.print_exc()
                
        return results
    
=======

                # Calcular incremento en error
                perturbed_error = mean_squared_error(y_segment, y_pred_perturbed)
                importance = perturbed_error - segment_base_error

                # Usar valor absoluto para importancia
                importance = abs(importance)

                importance_scores.append((feature_name, importance))

            # Ordenar por importancia
            importance_scores.sort(key=lambda x: x[1], reverse=True)

            # Crear DataFrame
            importance_df = pd.DataFrame(
                importance_scores, columns=["Feature", "Importance"]
            )

            # Normalización más representativa: dividir por la suma total
            sum_importance = importance_df["Importance"].sum()
            if sum_importance > 0:
                importance_df["Importance_Normalized"] = (
                    importance_df["Importance"] / sum_importance
                )
            else:
                importance_df["Importance_Normalized"] = 0

            segment_results[segment_name] = importance_df

        # También calcular importancia global (todos los datos)
        global_importance_scores = []

        # Usar las características agrupadas para todos los datos
        for feature_name, indices in feature_groups.items():
            # Copiar datos y perturbar la característica o grupo
            X_perturbed = X_test.copy()

            # Perturbar todas las columnas del grupo
            for idx in indices:
                X_perturbed[:, idx] = np.random.permutation(X_perturbed[:, idx])

            # Predecir con datos perturbados
            inputs_perturbed = self.model.prepare_inputs(X_perturbed, self.feature_dims)
            y_pred_perturbed = self.model.model.predict(inputs_perturbed).flatten()

            # Calcular incremento en error
            perturbed_error = mean_squared_error(y_test, y_pred_perturbed)
            importance = abs(perturbed_error - base_error)

            global_importance_scores.append((feature_name, importance))

        # Ordenar por importancia
        global_importance_scores.sort(key=lambda x: x[1], reverse=True)

        # Crear DataFrame global
        global_importance_df = pd.DataFrame(
            global_importance_scores, columns=["Feature", "Importance"]
        )

        # Normalizar de manera más representativa
        sum_importance = global_importance_df["Importance"].sum()
        if sum_importance > 0:
            global_importance_df["Importance_Normalized"] = (
                global_importance_df["Importance"] / sum_importance
            )
        else:
            global_importance_df["Importance_Normalized"] = 0

        # Guardar resultados globales
        global_importance_df.to_csv(
            os.path.join(self.output_dir, "global_feature_importance.csv"), index=False
        )

        # Visualizar importancia global
        plt.figure(figsize=(12, 8))
        plt.barh(
            global_importance_df["Feature"],
            global_importance_df["Importance_Normalized"],
            color="teal",
        )
        plt.xlabel("Importancia Normalizada")
        plt.ylabel("Característica")
        plt.title("Importancia Global de Características")
        plt.tight_layout()
        plt.savefig(
            os.path.join(self.output_dir, "global_feature_importance.png"), dpi=300
        )

        # Crear un plot con subplots para cada segmento
        n_segments = len(segment_results)
        if n_segments > 0:
            fig, axes = plt.subplots(n_segments, 1, figsize=(12, 6 * n_segments))

            # Si solo hay un segmento, axes no será un array
            if n_segments == 1:
                axes = [axes]

            for i, (segment_name, importance_df) in enumerate(segment_results.items()):
                # Guardar resultados por segmento
                importance_df.to_csv(
                    os.path.join(
                        self.output_dir,
                        f'feature_importance_{segment_name.replace(" ", "_")}.csv',
                    ),
                    index=False,
                )

                # Visualizar
                axes[i].barh(
                    importance_df["Feature"],
                    importance_df["Importance_Normalized"],
                    color="royalblue",
                )
                axes[i].set_xlabel("Importancia Normalizada")
                axes[i].set_ylabel("Característica")
                axes[i].set_title(f"Importancia de Características - {segment_name}")

            plt.tight_layout()
            plt.savefig(
                os.path.join(self.output_dir, "segmented_feature_importance.png"),
                dpi=300,
            )
        else:
            print(
                "\nNo se encontraron suficientes datos para hacer análisis por segmentos de recursos."
            )

        plt.close("all")  # Cerrar todas las figuras para evitar mostrarlas en Jupyter

        print(
            f"\nAnálisis de importancia completado. Resultados guardados en {self.output_dir}"
        )

        # Mostrar gráficas individualmente para visualización interactiva
        # Importancia global
        plt.figure(figsize=(12, 8))
        plt.barh(
            global_importance_df["Feature"],
            global_importance_df["Importance_Normalized"],
            color="teal",
        )
        plt.xlabel("Importancia Normalizada")
        plt.ylabel("Característica")
        plt.title("Importancia Global de Características")
        plt.tight_layout()
        plt.show()

        # Mostrar cada segmento en una gráfica separada
        for segment_name, importance_df in segment_results.items():
            plt.figure(figsize=(10, 6))
            plt.barh(
                importance_df["Feature"],
                importance_df["Importance_Normalized"],
                color="royalblue",
            )
            plt.xlabel("Importancia Normalizada")
            plt.ylabel("Característica")
            plt.title(f"Importancia de Características - {segment_name}")
            plt.tight_layout()
            plt.show()

        return global_importance_df, segment_results

>>>>>>> c0422381
    def segmented_evaluation(self, X_test, y_test, segments):
        """Evalúa el modelo en diferentes segmentos de los datos

        Args:
            X_test: Datos de prueba
            y_test: Valores objetivo reales
            segments: Dict con funciones para segmentar datos (ej. {'small': lambda y: y < 10})

        Returns:
            dict: Métricas por segmento
        """
        results = {}

        # Evaluar en cada segmento
        for segment_name, segment_func in segments.items():
            # Seleccionar datos de este segmento
            segment_mask = segment_func(y_test)
            if not np.any(segment_mask):
                print(f"Segmento '{segment_name}' no tiene datos. Saltando.")
                continue

            X_segment = X_test[segment_mask]
            y_segment = y_test[segment_mask]

            # Preparar inputs para el modelo
            inputs_segment = self.model.prepare_inputs(X_segment, self.feature_dims)

            # Obtener predicciones
            y_pred_segment = self.model.model.predict(inputs_segment).flatten()

            # Calcular métricas
            segment_metrics = {
                "mse": mean_squared_error(y_segment, y_pred_segment),
                "rmse": np.sqrt(mean_squared_error(y_segment, y_pred_segment)),
                "mae": mean_absolute_error(y_segment, y_pred_segment),
                "mape": mean_absolute_percentage_error(y_segment, y_pred_segment),
                "r2": r2_score(y_segment, y_pred_segment),
                "count": len(y_segment),
            }

            results[segment_name] = segment_metrics

        # Guardar resultados
        with open(os.path.join(self.output_dir, "segmented_evaluation.json"), "w") as f:
            json.dump(results, f, indent=4)

        # Imprimir resultados
        print("\nEvaluación por segmentos:")
        for segment_name, metrics in results.items():
            print(f"\n{segment_name} (n={metrics['count']}):")
            for metric_name, value in metrics.items():
                if metric_name != "count":
                    print(f"  {metric_name.upper()}: {value:.4f}")

        return results

    def _calculate_metrics(self, X_val, y_val):
        """Calcula las métricas básicas de evaluación

        Args:
            X_val: Datos de validación
            y_val: Valores reales

        Returns:
            dict: Diccionario con métricas calculadas
        """
        # Realizar predicciones
        y_pred = self.model.predict(X_val, self.feature_dims)

        # Calcular métricas de regresión
        mse = mean_squared_error(y_val, y_pred)
        rmse = np.sqrt(mse)
        mae = mean_absolute_error(y_val, y_pred)
        r2 = r2_score(y_val, y_pred)

        try:
            mape = mean_absolute_percentage_error(y_val, y_pred)
        except:
            mape = (
                np.mean(np.abs((y_val - y_pred) / np.maximum(np.abs(y_val), 0.1))) * 100
            )

        # Calcular métricas de clasificación adaptadas
        classification_metrics = self.calculate_classification_metrics(y_val, y_pred)

        # Combinar todas las métricas
        metrics = {
            "MSE": float(mse),
            "RMSE": float(rmse),
            "MAE": float(mae),
            "MAPE": float(mape),
            "R2": float(r2),
            "Accuracy": float(classification_metrics["accuracy"]),
            "Precision": float(classification_metrics["precision"]),
            "Recall": float(classification_metrics["recall"]),
            "F1": float(classification_metrics["f1"]),
        }

        return metrics

    def _calculate_feature_importance(self, X_val, y_val):
        """Calcula la importancia de las características

        Args:
            X_val: Datos de validación
            y_val: Valores reales

        Returns:
            Tuple: Importancia de características global y segmentada
        """
        # Utilizamos el método que ya está implementado
        feature_names = [f"Feature_{i}" for i in range(X_val.shape[1])]
        return self.analyze_feature_importance(X_val, y_val, feature_names)

    def _perform_segmented_evaluation(self, X_val, y_val):
        """Realiza una evaluación segmentada

        Args:
            X_val: Datos de validación
            y_val: Valores reales
        """
        # Definir segmentos por tiempo real
        segments = {
            "Tareas pequeñas (<= 5h)": lambda y: y <= 5,
            "Tareas medianas (5-20h)": lambda y: (y > 5) & (y <= 20),
            "Tareas grandes (20-40h)": lambda y: (y > 20) & (y <= 40),
            "Tareas muy grandes (>40h)": lambda y: y > 40,
        }

        # Utilizar el método que ya está implementado
        return self.segmented_evaluation(X_val, y_val, segments)

    def _save_metrics_history(self, metrics):
        """Guarda las métricas en el historial

        Args:
            metrics: Diccionario con métricas calculadas
        """
        # Utilizar el método que ya está implementado
        return self.save_to_metrics_history(metrics)

    def _generate_evaluation_plots(self, X_val, y_val):
        """Genera gráficas de evaluación

        Args:
            X_val: Datos de validación
            y_val: Valores reales
        """
        # Realizar predicciones
        y_pred = self.model.predict(X_val, self.feature_dims)

        # Utilizar el método que ya está implementado
        return self.plot_predictions(y_val, y_pred, save_fig=True)<|MERGE_RESOLUTION|>--- conflicted
+++ resolved
@@ -18,8 +18,6 @@
 from datetime import datetime
 import json
 import joblib
-import traceback
-
 
 class ModelEvaluator:
     """Clase para evaluar el rendimiento de los modelos de estimación de tiempo"""
@@ -248,36 +246,19 @@
         plt.tight_layout()
 
         if save_fig:
-<<<<<<< HEAD
             plt.savefig(os.path.join(self.output_dir, 'evaluation_plots.png'), dpi=300)
             print(f"Gráficos guardados en {os.path.join(self.output_dir, 'evaluation_plots.png')}")
             
-        plt.close()
+        plt.show()
     
     def analyze_feature_importance(self, X_test, y_test, feature_names=None):
-        """Analiza la importancia de las características mediante múltiples técnicas avanzadas
-        
-=======
-            plt.savefig(os.path.join(self.output_dir, "evaluation_plots.png"), dpi=300)
-            print(
-                f"Gráficos guardados en {os.path.join(self.output_dir, 'evaluation_plots.png')}"
-            )
-
-        plt.show()
-
-    def analyze_feature_importance(self, X_test, y_test, feature_names=None):
         """Analiza la importancia de las características mediante perturbación
-
->>>>>>> c0422381
+        
         Args:
             X_test: Datos de prueba
             y_test: Valores objetivo reales
             feature_names: Lista con nombres de características
-<<<<<<< HEAD
-                
-=======
-
->>>>>>> c0422381
+            
         Returns:
             DataFrame: Importancia de características ordenadas con métricas adicionales
         """
@@ -302,28 +283,10 @@
 
         # Obtener índices para variables categóricas (tipo_tarea y fase)
         num_numeric_features = 11  # Complejidad hasta Tamaño_Tarea
-<<<<<<< HEAD
         tipo_indices = list(range(num_numeric_features, num_numeric_features + self.feature_dims['tipo_tarea']))
         fase_indices = list(range(num_numeric_features + self.feature_dims['tipo_tarea'], 
-                                num_numeric_features + self.feature_dims['fase']))
-        
-=======
-        tipo_indices = list(
-            range(
-                num_numeric_features,
-                num_numeric_features + self.feature_dims["tipo_tarea"],
-            )
-        )
-        fase_indices = list(
-            range(
-                num_numeric_features + self.feature_dims["tipo_tarea"],
-                num_numeric_features
-                + self.feature_dims["tipo_tarea"]
-                + self.feature_dims["fase"],
-            )
-        )
-
->>>>>>> c0422381
+                                 num_numeric_features + self.feature_dims['tipo_tarea'] + self.feature_dims['fase']))
+        
         # Definir características agrupadas para análisis
         feature_groups = {
             "Complejidad": [0],
@@ -340,984 +303,233 @@
             "Tipo_Tarea": tipo_indices,
             "Fase_Tarea": fase_indices,
         }
-<<<<<<< HEAD
-        
-        # 1. PREDICCIONES BASE Y MÉTRICAS MÚLTIPLES
-        # Definir múltiples métricas para evaluación más completa
-        def calc_metrics(y_true, y_pred):
-            return {
-                'mse': mean_squared_error(y_true, y_pred),
-                'mae': mean_absolute_error(y_true, y_pred),
-                'r2': -r2_score(y_true, y_pred),  # Negativo porque medimos deterioro
-                'mape': np.mean(np.abs((y_true - y_pred) / np.maximum(y_true, 0.001))) * 100
-            }
-        
-        # Generar predicciones base
-        inputs_base = self.model.prepare_inputs(X_test, self.feature_dims)
-        y_pred_base = self.model.model.predict(inputs_base).flatten()
-        base_metrics = calc_metrics(y_test, y_pred_base)
-        
-        # 2. ANÁLISIS DE IMPORTANCIA CON REPETICIONES
-        feature_importance_results = []
-        
-        for feature_name, indices in feature_groups.items():
-            print(f"Analizando característica: {feature_name}...")
-            
-            # Almacenar resultados por repetición
-            importance_values = []
-            metrics_deltas = {metric: [] for metric in base_metrics.keys()}
-            
-            # Realizar múltiples repeticiones para mayor estabilidad estadística
-            for rep in range(n_repeats):
-                X_perturbed = X_test.copy()
-                
-                # Perturbar columnas del grupo
-=======
-
+        
         # Predicciones base
         inputs_base = self.model.prepare_inputs(X_test, self.feature_dims)
         y_pred_base = self.model.model.predict(inputs_base).flatten()
         base_error = mean_squared_error(y_test, y_pred_base)
-
+        
         # Obtener la columna de cantidad de recursos (escalada)
         recursos_scaled = X_test[:, 1]
-
+        
         # Verificar distribución de valores únicos
         valores_unicos, conteo = np.unique(recursos_scaled, return_counts=True)
         print("\nDistribución de cantidad de recursos en los datos de prueba:")
         for valor, count in zip(valores_unicos, conteo):
             print(f"  Recursos = {valor}: {count} registros")
-
+        
         # Identificar los valores escalados correspondientes a 1, 2, 3 recursos
         # Tomamos los valores únicos ordenados y asumimos que corresponden a 1, 2, 3 recursos
         valores_ordenados = np.sort(valores_unicos)
-
+        
         if len(valores_ordenados) >= 3:
             # Podemos asignar los valores ordenados a 1, 2, 3+ recursos
             valor_1_recurso = valores_ordenados[0]
             valor_2_recursos = valores_ordenados[1]
             valor_3_recursos = valores_ordenados[2]
-
+            
             print(f"\nValores escalados identificados:")
             print(f"  1 Recurso: {valor_1_recurso}")
             print(f"  2 Recursos: {valor_2_recursos}")
             print(f"  3 o más Recursos: {valor_3_recursos}")
-
+            
             # Crear segmentos por cantidad de recursos
             resource_segments = {
-                "1 Recurso": np.isclose(recursos_scaled, valor_1_recurso, rtol=1e-5),
-                "2 Recursos": np.isclose(recursos_scaled, valor_2_recursos, rtol=1e-5),
-                "3 o más Recursos": np.isclose(
-                    recursos_scaled, valor_3_recursos, rtol=1e-5
-                ),
+                '1 Recurso': np.isclose(recursos_scaled, valor_1_recurso, rtol=1e-5),
+                '2 Recursos': np.isclose(recursos_scaled, valor_2_recursos, rtol=1e-5),
+                '3 o más Recursos': np.isclose(recursos_scaled, valor_3_recursos, rtol=1e-5)
             }
         elif len(valores_ordenados) == 2:
             # Solo hay datos para 2 valores diferentes
             print(f"\nValores escalados identificados (solo 2 valores):")
             print(f"  Valor más bajo (posible 1 Recurso): {valores_ordenados[0]}")
             print(f"  Valor más alto (posible 2+ Recursos): {valores_ordenados[1]}")
-
+            
             resource_segments = {
-                "Recursos Menores": np.isclose(
-                    recursos_scaled, valores_ordenados[0], rtol=1e-5
-                ),
-                "Recursos Mayores": np.isclose(
-                    recursos_scaled, valores_ordenados[1], rtol=1e-5
-                ),
+                'Recursos Menores': np.isclose(recursos_scaled, valores_ordenados[0], rtol=1e-5),
+                'Recursos Mayores': np.isclose(recursos_scaled, valores_ordenados[1], rtol=1e-5)
             }
         else:
             # Hay menos de 2 valores únicos
-            print(
-                "\nNo hay suficientes valores diferentes para crear segmentos por recursos."
-            )
+            print("\nNo hay suficientes valores diferentes para crear segmentos por recursos.")
             resource_segments = {}
-
+        
         # Para cada segmento, calcular importancia de características relevantes
         segment_results = {}
-
+        
         for segment_name, segment_mask in resource_segments.items():
             count = np.sum(segment_mask)
             if count < 5:
-                print(
-                    f"Solo {count} registros para el segmento '{segment_name}'. Saltando por insuficiencia de datos."
-                )
+                print(f"Solo {count} registros para el segmento '{segment_name}'. Saltando por insuficiencia de datos.")
                 continue
-
+                
             print(f"Analizando segmento '{segment_name}' con {count} registros.")
             X_segment = X_test[segment_mask]
             y_segment = y_test[segment_mask]
-
+            
             # Determinar características relevantes según el número de recursos
             relevant_features = list(feature_groups.keys())
-
-            if "1 Recurso" in segment_name or "Recursos Menores" in segment_name:
+            
+            if '1 Recurso' in segment_name or 'Recursos Menores' in segment_name:
                 # Excluir información de recursos 2 y 3
-                relevant_features = [
-                    f for f in relevant_features if "R2" not in f and "R3" not in f
-                ]
-            elif "2 Recursos" in segment_name:
+                relevant_features = [f for f in relevant_features if 'R2' not in f and 'R3' not in f]
+            elif '2 Recursos' in segment_name:
                 # Excluir información del recurso 3
-                relevant_features = [f for f in relevant_features if "R3" not in f]
-
-            print(
-                f"Características consideradas para '{segment_name}': {relevant_features}"
-            )
-
+                relevant_features = [f for f in relevant_features if 'R3' not in f]
+                
+            print(f"Características consideradas para '{segment_name}': {relevant_features}")
+            
             # Calcular importancia para cada característica o grupo de características
             importance_scores = []
-
+            
             # Predicciones base para este segmento
-            inputs_segment_base = self.model.prepare_inputs(
-                X_segment, self.feature_dims
-            )
-            y_pred_segment_base = self.model.model.predict(
-                inputs_segment_base
-            ).flatten()
+            inputs_segment_base = self.model.prepare_inputs(X_segment, self.feature_dims)
+            y_pred_segment_base = self.model.model.predict(inputs_segment_base).flatten()
             segment_base_error = mean_squared_error(y_segment, y_pred_segment_base)
-
+            
             for feature_name in relevant_features:
                 indices = feature_groups[feature_name]
-
+                
                 # Copiar datos y perturbar la característica o grupo de características
                 X_perturbed = X_segment.copy()
-
+                
                 # Perturbar todas las columnas del grupo
->>>>>>> c0422381
                 for idx in indices:
                     X_perturbed[:, idx] = np.random.permutation(X_perturbed[:, idx])
-
+                
                 # Predecir con datos perturbados
-                inputs_perturbed = self.model.prepare_inputs(
-                    X_perturbed, self.feature_dims
-                )
-                y_pred_perturbed = self.model.model.predict(inputs_perturbed).flatten()
-<<<<<<< HEAD
-                
-                # Calcular métricas en todas las dimensiones
-                perturbed_metrics = calc_metrics(y_test, y_pred_perturbed)
-                
-                # Registrar deltas para cada métrica
-                for metric_name, base_value in base_metrics.items():
-                    delta = perturbed_metrics[metric_name] - base_value
-                    metrics_deltas[metric_name].append(delta)
-                
-                # La importancia principal será basada en MSE
-                importance_values.append(perturbed_metrics['mse'] - base_metrics['mse'])
-            
-            # Resumir resultados de repeticiones
-            importance_mean = np.mean(importance_values)
-            importance_std = np.std(importance_values)
-            cv = importance_std / max(abs(importance_mean), 1e-10)  # Coef. de variación
-            
-            # 3. TEST DE SIGNIFICANCIA ESTADÍSTICA
-            # Generar distribución nula para test de permutación
-            null_distribution = []
-            np.random.seed(42)  # Para reproducibilidad
-            
-            for _ in range(min(perm_test_iterations, 100)):  # Limitar a 100 para eficiencia
-                # Mezclar aleatoriamente la relación característica-objetivo
-                random_idx = np.random.permutation(len(y_test))
-                y_shuffled = y_test[random_idx]
-                
-                # Calcular delta en métrica con la predicción original
-                null_delta = mean_squared_error(y_shuffled, y_pred_base) - base_metrics['mse']
-                null_distribution.append(null_delta)
-            
-            # Calcular p-valor (proporción de valores aleatorios >= valor observado)
-            p_value = np.mean(np.array(null_distribution) >= importance_mean)
-            is_significant = p_value < significance_level
-            
-            # 4. ANÁLISIS INTEGRADO (APROXIMACIÓN SIMPLIFICADA DE INTEGRATED GRADIENTS)
-            # Crear baseline para integrated gradients (valores promedio)
-            if len(indices) == 1:  # Solo para características individuales
-                try:
-                    idx = indices[0]
-                    baseline = np.median(X_test, axis=0).reshape(1, -1)
-                    
-                    # Calcular gradiente aproximado
-                    gradients = []
-                    n_steps = 5  # Número reducido para eficiencia
-                    
-                    for alpha in np.linspace(0, 1, n_steps):
-                        X_interpolated = X_test.copy()
-                        X_interpolated[:, idx] = baseline[0, idx] + alpha * (X_test[:, idx] - baseline[0, idx])
-                        
-                        # Predecir con valores interpolados
-                        inputs_interp = self.model.prepare_inputs(X_interpolated, self.feature_dims)
-                        with tf.GradientTape() as tape:
-                            inputs_tensor = [tf.convert_to_tensor(inp, dtype=tf.float32) for inp in inputs_interp]
-                            outputs = self.model.model(inputs_tensor)
-                        
-                        # Calcular media absoluta de gradientes
-                        grad_val = 0.0
-                        
-                    integrated_importance = np.mean(gradients) if gradients else np.nan
-                except Exception as e:
-                    print(f"Error en análisis integrado para {feature_name}: {str(e)}")
-                    integrated_importance = np.nan
-            else:
-                integrated_importance = np.nan
-            
-            # Almacenar resultados
-            feature_result = {
-                'Feature': feature_name,
-                'Importance': importance_mean,
-                'Importance_Std': importance_std,
-                'CV': cv,
-                'P_Value': p_value,
-                'Is_Significant': is_significant,
-                'MSE_Delta': np.mean(metrics_deltas['mse']),
-                'MAE_Delta': np.mean(metrics_deltas['mae']),
-                'R2_Delta': np.mean(metrics_deltas['r2']),
-                'MAPE_Delta': np.mean(metrics_deltas['mape']),
-                'Integrated_Importance': integrated_importance
-            }
-            
-            feature_importance_results.append(feature_result)
-        
-        # 5. ANÁLISIS DE INTERACCIONES (PARA LAS CARACTERÍSTICAS MÁS IMPORTANTES)
-        print("\nAnalizando interacciones entre pares de características...")
-        
-        # Ordenar características por importancia
-        sorted_features = sorted(feature_importance_results, key=lambda x: x['Importance'], reverse=True)
-        
-        # Limitar a las 5 más importantes para eficiencia
-        top_features = [item['Feature'] for item in sorted_features[:5]]
-        interaction_results = []
-        
-        # Seleccionar muestra aleatoria para análisis de interacciones (para eficiencia)
-        if len(X_test) > n_interaction_samples:
-            sample_idx = np.random.choice(len(X_test), n_interaction_samples, replace=False)
-            X_sample = X_test[sample_idx]
-            y_sample = y_test[sample_idx]
-        else:
-            X_sample = X_test
-            y_sample = y_test
-        
-        # Calcular interacciones de pares
-        for i, feature1 in enumerate(top_features):
-            indices1 = feature_groups[feature1]
-            for j, feature2 in enumerate(top_features):
-                if j <= i:  # Evitar duplicados
-                    continue
-                    
-                indices2 = feature_groups[feature2]
-                
-                # Perturbar ambas características juntas
-                X_perturbed = X_sample.copy()
-                for idx in indices1 + indices2:
-                    X_perturbed[:, idx] = np.random.permutation(X_perturbed[:, idx])
-                    
-                # Predecir
                 inputs_perturbed = self.model.prepare_inputs(X_perturbed, self.feature_dims)
                 y_pred_perturbed = self.model.model.predict(inputs_perturbed).flatten()
                 
-                # Calcular error con ambas características perturbadas
-                joint_error = mean_squared_error(y_sample, y_pred_perturbed)
-                
-                # Obtener errores individuales (aproximación)
-                individual_importance1 = next(item['MSE_Delta'] for item in feature_importance_results 
-                                            if item['Feature'] == feature1)
-                individual_importance2 = next(item['MSE_Delta'] for item in feature_importance_results 
-                                            if item['Feature'] == feature2)
-                
-                # Calcular sinergia (interacción)
-                interaction_value = joint_error - (base_metrics['mse'] + individual_importance1 + individual_importance2)
-                
-                # Solo registrar interacciones relativamente importantes
-                if abs(interaction_value) >= 0.05 * (individual_importance1 + individual_importance2):
-                    interaction_results.append({
-                        'Feature1': feature1,
-                        'Feature2': feature2,
-                        'Interaction': interaction_value,
-                        'Normalized_Interaction': interaction_value / (individual_importance1 + individual_importance2 + 1e-10)
-                    })
-        
-        # 6. NORMALIZAR Y CREAR DATAFRAME FINAL
-        importance_df = pd.DataFrame(feature_importance_results)
-        
-        # Normalizar importancia absoluta
-        sum_importance = importance_df['Importance'].sum()
-        if sum_importance > 0:
-            importance_df['Importance_Normalized'] = importance_df['Importance'] / sum_importance
-        else:
-            importance_df['Importance_Normalized'] = 0
-        
-        # Ordenar por importancia
-        importance_df = importance_df.sort_values('Importance', ascending=False)
-        
-        # 7. CREAR DATAFRAME DE INTERACCIONES
-        if interaction_results:
-            interactions_df = pd.DataFrame(interaction_results)
-            interactions_df = interactions_df.sort_values('Interaction', ascending=False)
-            
-            # Guardar interacciones
-            interactions_df.to_csv(os.path.join(self.output_dir, 'feature_interactions.csv'), index=False)
-            
-            # Visualizar interacciones principales
-            if len(interactions_df) > 0:
-                plt.figure(figsize=(10, 6))
-                top_n = min(10, len(interactions_df))
-                interaction_labels = [f"{row['Feature1']} × {row['Feature2']}" 
-                                    for _, row in interactions_df.head(top_n).iterrows()]
-                plt.barh(interaction_labels, 
-                        interactions_df['Normalized_Interaction'].head(top_n).values, 
-                        color='purple')
-                plt.xlabel('Interacción Normalizada')
-                plt.title('Principales Interacciones entre Características')
-                plt.tight_layout()
-                plt.savefig(os.path.join(self.output_dir, 'feature_interactions.png'), dpi=300)
-                plt.close()
-        
-        # Guardar resultados detallados
-        importance_df.to_csv(os.path.join(self.output_dir, 'global_feature_importance_detailed.csv'), index=False)
-        
-        # Crear visualización mejorada
-        plt.figure(figsize=(12, 8))
-        bars = plt.barh(importance_df['Feature'], 
-                importance_df['Importance_Normalized'], 
-                color=['teal' if sig else 'lightblue' for sig in importance_df['Is_Significant']])
-        
-        # Agregar barras de error
-        plt.xlabel('Importancia Normalizada (%)')
-        plt.ylabel('Característica')
-        plt.title('Importancia Global de Características (con Significancia Estadística)')
-        
-        # Añadir leyenda para significancia
-        from matplotlib.patches import Patch
-        legend_elements = [
-            Patch(facecolor='teal', label='Estadísticamente Significativo'),
-            Patch(facecolor='lightblue', label='No Significativo')
-        ]
-        plt.legend(handles=legend_elements, loc='lower right')
-        
-        plt.tight_layout()
-        plt.savefig(os.path.join(self.output_dir, 'global_feature_importance.png'), dpi=300)
-        plt.close()
-        
-        # Crear visualización de comparativa de métricas
-        plt.figure(figsize=(14, 10))
-        metrics_to_plot = ['MSE_Delta', 'MAE_Delta', 'R2_Delta']
-        colors = ['teal', 'coral', 'purple']
-        
-        for i, metric in enumerate(metrics_to_plot):
-            plt.subplot(3, 1, i+1)
-            sorted_by_metric = importance_df.sort_values(metric, ascending=False)
-            plt.barh(sorted_by_metric['Feature'][:7], sorted_by_metric[metric][:7], color=colors[i])
-            plt.title(f'Top 7 Características por {metric}')
-        
-        plt.tight_layout()
-        plt.savefig(os.path.join(self.output_dir, 'feature_importance_metrics.png'), dpi=300)
-        plt.close()
-        
-        print(f"Análisis de importancia completado en {time.time() - start_time:.1f} segundos")
-        
-        # Simplificar el dataframe para retorno
-        simplified_df = importance_df[['Feature', 'Importance', 'Importance_Normalized', 
-                                    'Is_Significant', 'P_Value']]
-        
-        # NUEVO: Análisis segmentado por cantidad de recursos
-        print("\nAnalizando importancia de características por cantidad de recursos...")
-        self.analyze_feature_importance_by_resources(X_test, y_test, feature_names)
-        
-        return simplified_df
-    
-    def analyze_feature_importance_by_resources(self, X_test, y_test, feature_names=None):
-        """Analiza la importancia de las características segmentando por cantidad de recursos
-        
-        Args:
-            X_test: Datos de prueba
-            y_test: Valores objetivo reales
-            feature_names: Lista con nombres de características
-                
-        Returns:
-            dict: Resultados de importancia de características por segmento de recursos
-        """
-        from sklearn.base import BaseEstimator, RegressorMixin
-        import pandas as pd
-        import matplotlib.pyplot as plt
-        import time
-        
-        # Crear un estimador compatible con scikit-learn para usar con permutation_importance
-        class ModelWrapper(BaseEstimator, RegressorMixin):
-            def __init__(self, model, feature_dims):
-                self.model = model
-                self.feature_dims = feature_dims
-                
-            def fit(self, X, y):
-                # No necesitamos implementar fit realmente, solo es un requisito de la API
-                return self
-                
-            def predict(self, X):
-                return self.model.predict(X, self.feature_dims)
-        
-        # Crear instancia del wrapper
-        model_wrapper = ModelWrapper(self.model, self.feature_dims)
-        
-        # Verificar si tenemos nombres de características
-        if feature_names is None or len(feature_names) != X_test.shape[1]:
-            print("Nombres de características no proporcionados o incorrectos. Usando índices.")
-            feature_names = [f"Feature_{i}" for i in range(X_test.shape[1])]
-        
-        # Columna 1 (índice 1) contiene la cantidad de recursos
-        cantidad_recursos_idx = 1
-        
-        # Usar la cantidad de recursos para segmentar los datos
-        recursos_values = X_test[:, cantidad_recursos_idx].copy()
-        
-        # Verificar cuántos recursos hay en el conjunto de datos
-        unique_recursos = np.unique(recursos_values)
-        print(f"Valores únicos de cantidad de recursos en el conjunto (escalados): {unique_recursos}")
-        
-        # SOLUCIÓN: Los datos están normalizados/escalados, necesitamos aproximarlos a valores enteros
-        # Descalamos usando cuantiles para determinar los límites de cada categoría
-        
-        # Calcular la distribución de valores y sus cuantiles
-        recurso_valores = recursos_values.flatten()
-        recurso_no_nans = recurso_valores[~np.isnan(recurso_valores)]
-        
-        # Determinar aproximadamente los valores por cuantiles
-        # Asumiendo que hay 3 categorías (1, 2, 3 recursos) y potencialmente valores atípicos
-        if len(recurso_no_nans) > 0:
-            # Ordenar los valores
-            sorted_values = np.sort(recurso_no_nans)
-            
-            # Identificar valores únicos y significativamente diferentes
-            # Usamos un enfoque de clustering simple
-            unique_clusters = []
-            current_cluster = [sorted_values[0]]
-            
-            for val in sorted_values[1:]:
-                if abs(val - current_cluster[-1]) < 0.1:  # Umbral pequeño para considerar valores similares
-                    current_cluster.append(val)
-                else:
-                    unique_clusters.append(np.mean(current_cluster))
-                    current_cluster = [val]
-            
-            if current_cluster:
-                unique_clusters.append(np.mean(current_cluster))
-            
-            print(f"Clusters de valores identificados: {unique_clusters}")
-            
-            # Convertir los clusters a asignaciones de recursos
-            # El objetivo es mapear los valores escalados a valores de recursos
-            resource_map = {}
-            
-            # Ordenar clusters para asignar recursos en orden ascendente
-            unique_clusters.sort()
-            
-            # Si hay al menos 3 clusters diferentes, asumimos que representan 1, 2 y 3 recursos
-            if len(unique_clusters) >= 3:
-                for i, cluster in enumerate(unique_clusters[:3]):
-                    resource_map[cluster] = i + 1  # 1, 2, 3 recursos
-            else:
-                # Si hay menos de 3 clusters, asignamos proporcionalmente
-                for i, cluster in enumerate(unique_clusters):
-                    resource_map[cluster] = i + 1
-            
-            print(f"Mapeo de valores a recursos: {resource_map}")
-        else:
-            print("No hay datos válidos para analizar recursos.")
-            resource_map = {}
-        
-        # Aplicar mapeo manual para valores conocidos
-        # Esto ayuda a manejar valores específicos que conocemos del análisis
-        manual_map = {
-            -1.22: 1,   # Valor más bajo a 1 recurso
-            0.0: 2,     # Valor medio a 2 recursos
-            1.22: 3     # Valor más alto a 3 recursos
-        }
-        
-        # Segmentar los datos
-        segments = {
-            '1_Recurso': np.zeros(len(recursos_values), dtype=bool),
-            '2_Recursos': np.zeros(len(recursos_values), dtype=bool),
-            '3_Recursos': np.zeros(len(recursos_values), dtype=bool)
-        }
-        
-        # Asignar cada muestra al segmento correspondiente
-        for i, val in enumerate(recursos_values):
-            # Preferir mapeo manual para valores conocidos
-            if abs(val - (-1.22)) < 0.1:
-                segments['1_Recurso'][i] = True
-            elif abs(val - 0.0) < 0.1:
-                segments['2_Recursos'][i] = True
-            elif abs(val - 1.22) < 0.1:
-                segments['3_Recursos'][i] = True
-            # Si no hay mapeo manual, intentar usar resource_map
-            else:
-                # Encontrar el cluster más cercano
-                if resource_map:
-                    closest_cluster = min(resource_map.keys(), key=lambda x: abs(x - val))
-                    resource_count = resource_map[closest_cluster]
-                    segment_name = f'{resource_count}_Recurso{"s" if resource_count > 1 else ""}'
-                    if segment_name in segments:
-                        segments[segment_name][i] = True
-        
-        # Verificar si hay suficientes datos en cada segmento
-        for segment_name, mask in segments.items():
-            count = np.sum(mask)
-            print(f"Segmento {segment_name}: {count} muestras")
-            if count < 10:  # Advertencia si hay muy pocas muestras
-                print(f"¡ADVERTENCIA! Muy pocas muestras para análisis confiable en {segment_name}")
-        
-        # Definir nombres descriptivos para cada índice
-        feature_names_map = {
-            0: 'Complejidad',
-            1: 'Cantidad_Recursos',
-            2: 'Carga_R1',
-            3: 'Exp_R1',
-            4: 'Carga_R2',
-            5: 'Exp_R2',
-            6: 'Carga_R3',
-            7: 'Exp_R3',
-            8: 'Exp_Equipo',
-            9: 'Claridad_Req',
-            10: 'Tamaño'
-        }
-        
-        # Añadir nombres para características categóricas
-        num_numeric_features = 11  # Complejidad hasta Tamaño_Tarea
-        tipo_indices = list(range(num_numeric_features, num_numeric_features + self.feature_dims['tipo_tarea']))
-        fase_indices = list(range(num_numeric_features + self.feature_dims['tipo_tarea'], 
-                                  num_numeric_features + self.feature_dims['tipo_tarea'] + self.feature_dims['fase']))
-        
-        # Asignar nombres a índices categóricos
-        for i in range(self.feature_dims['tipo_tarea']):
-            idx = num_numeric_features + i
-            feature_names_map[idx] = f'Tipo_{i}'
-        
-        for i in range(self.feature_dims['fase']):
-            idx = num_numeric_features + self.feature_dims['tipo_tarea'] + i
-            feature_names_map[idx] = f'Fase_{i}'
-        
-        # Definir los índices relevantes para cada segmento específico
-        feature_indices = {
-            '1_Recurso': [0, 1, 2, 3, 8, 9, 10] + tipo_indices + fase_indices,  # Solo R1 + comunes + categorías
-            '2_Recursos': [0, 1, 2, 3, 4, 5, 8, 9, 10] + tipo_indices + fase_indices,  # R1 + R2 + comunes + categorías
-            '3_Recursos': [0, 1, 2, 3, 4, 5, 6, 7, 8, 9, 10] + tipo_indices + fase_indices  # Todos
-        }
-        
-        # Preparar colores para gráficos
-        colors = ['#3498db', '#2ecc71', '#e74c3c']
-        
-        # Para mantener todas las métricas calculadas
-        results = {}
-        all_segment_dfs = []
-        
-        # Crear DataFrames vacíos para cada segmento
-        for segment_name, _ in segments.items():
-            relevant_indices = feature_indices[segment_name]
-            
-            # Crear un DataFrame con estructura correcta
-            empty_data = []
-            for idx in relevant_indices:
-                if idx < len(feature_names):
-                    feature_name = feature_names_map.get(idx, feature_names[idx])
-                    empty_data.append({
-                        'Feature': feature_name,
-                        'Importance': 0.0,
-                        'Std': 0.0,
-                        'Importance_Normalized': 0.0,
-                        'Index': idx
-                    })
-            
-            # Crear DataFrame con lista de diccionarios
-            results[segment_name] = pd.DataFrame(empty_data)
-            
-            # Guardar CSV
-            results[segment_name].to_csv(
-                os.path.join(self.output_dir, f'feature_importance_{segment_name}.csv'), 
-                index=False
-            )
-            print(f"Guardado archivo base para {segment_name}")
-        
-        # Para cada segmento de interés (1, 2 y 3 recursos)
-        segment_names = ['1_Recurso', '2_Recursos', '3_Recursos']
-        
-        for i, segment_name in enumerate(segment_names):
-            mask = segments[segment_name]
-            count = np.sum(mask)
-            
-            # Si hay suficientes datos, calcular importancia real
-            if count >= 10:
-                X_segment = X_test[mask]
-                y_segment = y_test[mask]
-                relevant_indices = feature_indices[segment_name]
-                
-                try:
-                    print(f"\nAnalizando importancia para segmento: {segment_name} ({count} muestras)")
-                    start_time = time.time()
-                    
-                    # Número de repeticiones adaptativo
-                    n_repeats = min(15, max(5, count // 20))
-                    print(f"  Usando {n_repeats} repeticiones para el análisis")
-                    
-                    # Crear DataFrame para los resultados
-                    importance_data = []
-                    
-                    # Calcular línea base para comparación
-                    y_pred_base = model_wrapper.predict(X_segment)
-                    base_error = mean_squared_error(y_segment, y_pred_base)
-                    
-                    # Analizar cada característica relevante
-                    for idx in relevant_indices:
-                        if idx >= X_segment.shape[1]:
-                            continue
-                            
-                        # Almacenar importancia para múltiples repeticiones
-                        feature_importances = []
-                        
-                        # Guardar nombre de característica
-                        if idx < len(feature_names):
-                            feature_name = feature_names_map.get(idx, feature_names[idx])
-                        else:
-                            feature_name = f"Feature_{idx}"
-                            
-                        # Análisis basado en permutación
-                        for _ in range(n_repeats):
-                            X_permuted = X_segment.copy()
-                            
-                            # Guardar valores originales
-                            original_values = X_permuted[:, idx].copy()
-                            
-                            # Permutar la característica
-                            np.random.shuffle(X_permuted[:, idx])
-                            
-                            # Predecir con valores permutados
-                            y_pred_permuted = model_wrapper.predict(X_permuted)
-                            
-                            # Calcular error con valores permutados
-                            error_permuted = mean_squared_error(y_segment, y_pred_permuted)
-                            
-                            # Importancia = incremento en error al permutar
-                            importance = error_permuted - base_error
-                            feature_importances.append(importance)
-                            
-                            # Restaurar valores originales
-                            X_permuted[:, idx] = original_values
-                            
-                        # Calcular estadísticas para esta característica
-                        importance_mean = np.mean(feature_importances)
-                        importance_std = np.std(feature_importances)
-                        
-                        # Añadir a los resultados
-                        importance_data.append({
-                            'Feature': feature_name,
-                            'Importance': importance_mean,
-                            'Std': importance_std,
-                            'Index': idx
-                        })
-                        
-                    # Crear DataFrame con los resultados
-                    segment_df = pd.DataFrame(importance_data)
-                    
-                    # Filtrar características no relevantes para este segmento
-                    if segment_name == '1_Recurso':
-                        # Excluir R2 y R3 para 1 recurso
-                        segment_df = segment_df[~segment_df['Feature'].isin(['Carga_R2', 'Exp_R2', 'Carga_R3', 'Exp_R3'])]
-                    elif segment_name == '2_Recursos':
-                        # Excluir R3 para 2 recursos
-                        segment_df = segment_df[~segment_df['Feature'].isin(['Carga_R3', 'Exp_R3'])]
-                        
-                    # Ordenar por importancia
-                    segment_df = segment_df.sort_values('Importance', ascending=False)
-                    
-                    # Normalizar importancia
-                    if not segment_df.empty:
-                        sum_importance = segment_df['Importance'].sum()
-                        if sum_importance > 0:
-                            segment_df['Importance_Normalized'] = segment_df['Importance'] / sum_importance
-                        else:
-                            segment_df['Importance_Normalized'] = 0
-                    
-                        # Guardar resultados
-                        results[segment_name] = segment_df
-                        segment_df['Segment'] = segment_name
-                        all_segment_dfs.append(segment_df)
-                        
-                        # Crear visualización para este segmento
-                        plt.figure(figsize=(12, 8))
-                        top_df = segment_df.head(10)  # Top 10
-                        plt.barh(top_df['Feature'], top_df['Importance_Normalized'], color=colors[i % len(colors)])
-                        plt.xlabel('Importancia Normalizada (%)')
-                        plt.ylabel('Características')
-                        plt.title(f'Top 10 Características - {segment_name.replace("_", " ")}')
-                        plt.grid(axis='x', linestyle='--', alpha=0.7)
-                        plt.tight_layout()
-                        plt.savefig(os.path.join(self.output_dir, f'feature_importance_{segment_name}_top10.png'), dpi=300)
-                        plt.close()
-                        
-                        # Guardar CSV actualizado
-                        segment_df.to_csv(os.path.join(self.output_dir, f'feature_importance_{segment_name}.csv'), index=False)
-                        print(f"  Actualizado archivo CSV para {segment_name}")
-                        
-                        elapsed_time = time.time() - start_time
-                        print(f"  Análisis completado en {elapsed_time:.2f} segundos")
-                    else:
-                        print(f"  No se pudo calcular importancia para {segment_name} (DataFrame vacío)")
-                        
-                except Exception as e:
-                    print(f"  Error al analizar segmento {segment_name}: {str(e)}")
-                    traceback.print_exc()
-            else:
-                print(f"\nNo hay suficientes datos para segmento: {segment_name} ({count} muestras)")
-                
-        # Crear gráfico comparativo si es posible
-        if len(all_segment_dfs) > 0:
-            try:
-                # Combinar DataFrames
-                combined_df = pd.concat(all_segment_dfs, ignore_index=True)
-                
-                # Crear gráfico comparativo si hay múltiples segmentos
-                if len(set(combined_df['Segment'])) > 1:
-                    # Identificar características importantes
-                    top_features = {}
-                    for segment_name, df in results.items():
-                        if not df.empty:
-                            for _, row in df.head(10).iterrows():
-                                feature = row['Feature']
-                                if feature not in top_features:
-                                    top_features[feature] = 0
-                                top_features[feature] += row['Importance_Normalized']
-                                
-                    # Ordenar por importancia total
-                    ordered_features = sorted(top_features.keys(), key=lambda x: top_features[x], reverse=True)[:10]
-                    
-                    if ordered_features:
-                        # Crear gráfico comparativo
-                        plt.figure(figsize=(14, 10))
-                        x = np.arange(len(ordered_features))
-                        width = 0.25
-                        
-                        # Graficar por segmento
-                        segments_with_data = []
-                        for i, segment_name in enumerate([s for s in segment_names if not results[s].empty]):
-                            segments_with_data.append(segment_name)
-                            segment_df = results[segment_name]
-                            
-                            # Obtener valores de importancia normalizada
-                            values = []
-                            for feature in ordered_features:
-                                feature_rows = segment_df[segment_df['Feature'] == feature]
-                                if not feature_rows.empty:
-                                    values.append(feature_rows.iloc[0]['Importance_Normalized'])
-                                else:
-                                    values.append(0)
-                                    
-                            # Calcular offset para posicionar barras
-                            if len(segments_with_data) > 1:
-                                offset = (i - (len(segments_with_data) - 1) / 2) * width
-                            else:
-                                offset = 0
-                                
-                            # Graficar
-                            plt.bar(
-                                x + offset,
-                                values,
-                                width,
-                                label=segment_name.replace('_', ' '),
-                                color=colors[i % len(colors)]
-                            )
-                            
-                        # Configurar gráfico
-                        plt.xlabel('Características')
-                        plt.ylabel('Importancia Normalizada (%)')
-                        plt.title('Importancia de Características por Cantidad de Recursos')
-                        plt.xticks(x, ordered_features, rotation=45, ha='right')
-                        plt.legend()
-                        plt.grid(True, alpha=0.3)
-                        plt.tight_layout()
-                        
-                        # Guardar gráfico
-                        plt.savefig(os.path.join(self.output_dir, 'segmented_feature_importance.png'), dpi=300)
-                        plt.close()
-                        
-                        # Crear archivo CSV comparativo
-                        comparison_df = pd.DataFrame({'Feature': ordered_features})
-                        for segment_name in segments_with_data:
-                            segment_df = results[segment_name]
-                            comparison_df[f'Importancia_{segment_name}'] = [
-                                segment_df[segment_df['Feature'] == feature]['Importance_Normalized'].iloc[0]
-                                if feature in segment_df['Feature'].values and not segment_df[segment_df['Feature'] == feature].empty
-                                else 0
-                                for feature in ordered_features
-                            ]
-                        
-                        # Guardar comparación
-                        comparison_df.to_csv(os.path.join(self.output_dir, 'feature_importance_comparison.csv'), index=False)
-                        print("Análisis comparativo guardado.")
-            except Exception as e:
-                print(f"Error al crear análisis comparativo: {str(e)}")
-                traceback.print_exc()
-                
-        return results
-    
-=======
-
                 # Calcular incremento en error
                 perturbed_error = mean_squared_error(y_segment, y_pred_perturbed)
                 importance = perturbed_error - segment_base_error
-
+                
                 # Usar valor absoluto para importancia
                 importance = abs(importance)
-
+                
                 importance_scores.append((feature_name, importance))
-
+            
             # Ordenar por importancia
             importance_scores.sort(key=lambda x: x[1], reverse=True)
-
+            
             # Crear DataFrame
-            importance_df = pd.DataFrame(
-                importance_scores, columns=["Feature", "Importance"]
-            )
-
+            importance_df = pd.DataFrame(importance_scores, columns=['Feature', 'Importance'])
+            
             # Normalización más representativa: dividir por la suma total
-            sum_importance = importance_df["Importance"].sum()
+            sum_importance = importance_df['Importance'].sum()
             if sum_importance > 0:
-                importance_df["Importance_Normalized"] = (
-                    importance_df["Importance"] / sum_importance
-                )
+                importance_df['Importance_Normalized'] = importance_df['Importance'] / sum_importance
             else:
-                importance_df["Importance_Normalized"] = 0
-
+                importance_df['Importance_Normalized'] = 0
+                
             segment_results[segment_name] = importance_df
-
+        
         # También calcular importancia global (todos los datos)
         global_importance_scores = []
-
+        
         # Usar las características agrupadas para todos los datos
         for feature_name, indices in feature_groups.items():
             # Copiar datos y perturbar la característica o grupo
             X_perturbed = X_test.copy()
-
+            
             # Perturbar todas las columnas del grupo
             for idx in indices:
                 X_perturbed[:, idx] = np.random.permutation(X_perturbed[:, idx])
-
+            
             # Predecir con datos perturbados
             inputs_perturbed = self.model.prepare_inputs(X_perturbed, self.feature_dims)
             y_pred_perturbed = self.model.model.predict(inputs_perturbed).flatten()
-
+            
             # Calcular incremento en error
             perturbed_error = mean_squared_error(y_test, y_pred_perturbed)
             importance = abs(perturbed_error - base_error)
-
+            
             global_importance_scores.append((feature_name, importance))
-
+        
         # Ordenar por importancia
         global_importance_scores.sort(key=lambda x: x[1], reverse=True)
-
+        
         # Crear DataFrame global
-        global_importance_df = pd.DataFrame(
-            global_importance_scores, columns=["Feature", "Importance"]
-        )
-
+        global_importance_df = pd.DataFrame(global_importance_scores, columns=['Feature', 'Importance'])
+        
         # Normalizar de manera más representativa
-        sum_importance = global_importance_df["Importance"].sum()
+        sum_importance = global_importance_df['Importance'].sum()
         if sum_importance > 0:
-            global_importance_df["Importance_Normalized"] = (
-                global_importance_df["Importance"] / sum_importance
-            )
+            global_importance_df['Importance_Normalized'] = global_importance_df['Importance'] / sum_importance
         else:
-            global_importance_df["Importance_Normalized"] = 0
-
+            global_importance_df['Importance_Normalized'] = 0
+        
         # Guardar resultados globales
-        global_importance_df.to_csv(
-            os.path.join(self.output_dir, "global_feature_importance.csv"), index=False
-        )
-
+        global_importance_df.to_csv(os.path.join(self.output_dir, 'global_feature_importance.csv'), index=False)
+        
         # Visualizar importancia global
         plt.figure(figsize=(12, 8))
-        plt.barh(
-            global_importance_df["Feature"],
-            global_importance_df["Importance_Normalized"],
-            color="teal",
-        )
-        plt.xlabel("Importancia Normalizada")
-        plt.ylabel("Característica")
-        plt.title("Importancia Global de Características")
+        plt.barh(global_importance_df['Feature'], 
+                 global_importance_df['Importance_Normalized'], 
+                 color='teal')
+        plt.xlabel('Importancia Normalizada')
+        plt.ylabel('Característica')
+        plt.title('Importancia Global de Características')
         plt.tight_layout()
-        plt.savefig(
-            os.path.join(self.output_dir, "global_feature_importance.png"), dpi=300
-        )
-
+        plt.savefig(os.path.join(self.output_dir, 'global_feature_importance.png'), dpi=300)
+        
         # Crear un plot con subplots para cada segmento
         n_segments = len(segment_results)
         if n_segments > 0:
-            fig, axes = plt.subplots(n_segments, 1, figsize=(12, 6 * n_segments))
-
+            fig, axes = plt.subplots(n_segments, 1, figsize=(12, 6*n_segments))
+            
             # Si solo hay un segmento, axes no será un array
             if n_segments == 1:
                 axes = [axes]
-
+            
             for i, (segment_name, importance_df) in enumerate(segment_results.items()):
                 # Guardar resultados por segmento
-                importance_df.to_csv(
-                    os.path.join(
-                        self.output_dir,
-                        f'feature_importance_{segment_name.replace(" ", "_")}.csv',
-                    ),
-                    index=False,
-                )
-
+                importance_df.to_csv(os.path.join(self.output_dir, f'feature_importance_{segment_name.replace(" ", "_")}.csv'), index=False)
+                
                 # Visualizar
-                axes[i].barh(
-                    importance_df["Feature"],
-                    importance_df["Importance_Normalized"],
-                    color="royalblue",
-                )
-                axes[i].set_xlabel("Importancia Normalizada")
-                axes[i].set_ylabel("Característica")
-                axes[i].set_title(f"Importancia de Características - {segment_name}")
-
+                axes[i].barh(importance_df['Feature'], 
+                            importance_df['Importance_Normalized'],
+                            color='royalblue')
+                axes[i].set_xlabel('Importancia Normalizada')
+                axes[i].set_ylabel('Característica')
+                axes[i].set_title(f'Importancia de Características - {segment_name}')
+            
             plt.tight_layout()
-            plt.savefig(
-                os.path.join(self.output_dir, "segmented_feature_importance.png"),
-                dpi=300,
-            )
+            plt.savefig(os.path.join(self.output_dir, 'segmented_feature_importance.png'), dpi=300)
         else:
-            print(
-                "\nNo se encontraron suficientes datos para hacer análisis por segmentos de recursos."
-            )
-
-        plt.close("all")  # Cerrar todas las figuras para evitar mostrarlas en Jupyter
-
-        print(
-            f"\nAnálisis de importancia completado. Resultados guardados en {self.output_dir}"
-        )
-
+            print("\nNo se encontraron suficientes datos para hacer análisis por segmentos de recursos.")
+        
+        plt.close('all')  # Cerrar todas las figuras para evitar mostrarlas en Jupyter
+        
+        print(f"\nAnálisis de importancia completado. Resultados guardados en {self.output_dir}")
+        
         # Mostrar gráficas individualmente para visualización interactiva
         # Importancia global
         plt.figure(figsize=(12, 8))
-        plt.barh(
-            global_importance_df["Feature"],
-            global_importance_df["Importance_Normalized"],
-            color="teal",
-        )
-        plt.xlabel("Importancia Normalizada")
-        plt.ylabel("Característica")
-        plt.title("Importancia Global de Características")
+        plt.barh(global_importance_df['Feature'], 
+                 global_importance_df['Importance_Normalized'],
+                 color='teal')
+        plt.xlabel('Importancia Normalizada')
+        plt.ylabel('Característica')
+        plt.title('Importancia Global de Características')
         plt.tight_layout()
         plt.show()
-
+        
         # Mostrar cada segmento en una gráfica separada
         for segment_name, importance_df in segment_results.items():
             plt.figure(figsize=(10, 6))
-            plt.barh(
-                importance_df["Feature"],
-                importance_df["Importance_Normalized"],
-                color="royalblue",
-            )
-            plt.xlabel("Importancia Normalizada")
-            plt.ylabel("Característica")
-            plt.title(f"Importancia de Características - {segment_name}")
+            plt.barh(importance_df['Feature'], 
+                    importance_df['Importance_Normalized'],
+                    color='royalblue')
+            plt.xlabel('Importancia Normalizada')
+            plt.ylabel('Característica')
+            plt.title(f'Importancia de Características - {segment_name}')
             plt.tight_layout()
             plt.show()
-
+        
         return global_importance_df, segment_results
-
->>>>>>> c0422381
+    
     def segmented_evaluation(self, X_test, y_test, segments):
         """Evalúa el modelo en diferentes segmentos de los datos
 
