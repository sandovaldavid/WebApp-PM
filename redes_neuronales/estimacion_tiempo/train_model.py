import os
import sys
import argparse
import numpy as np
import pandas as pd
from sklearn.model_selection import train_test_split
from data_processor import DataProcessor
from rnn_model import AdvancedRNNEstimator
from evaluator import ModelEvaluator
import matplotlib.pyplot as plt
import joblib
import json
<<<<<<< HEAD
from datetime import datetime
=======

# from datetime import datetime
>>>>>>> c0422381
from django.utils import timezone
import tensorflow as tf
import shutil


def parse_args():
<<<<<<< HEAD
    parser = argparse.ArgumentParser(description='Entrenar modelo RNN para estimación de tiempos')
    parser.add_argument('--data-path', type=str, 
                        default='estimacion_tiempos_optimizado.csv',
                        help='Ruta al archivo CSV con datos de entrenamiento')
    parser.add_argument('--use-db', action='store_true',
                        help='Usar categorías de la base de datos en lugar del CSV')
    parser.add_argument('--output-dir', type=str, default='models',
                        help='Directorio para guardar el modelo y resultados')
    parser.add_argument('--epochs', type=int, default=100,
                        help='Número de épocas para entrenar')
    parser.add_argument('--bidirectional', action='store_true',
                        help='Usar capa RNN bidireccional')
    parser.add_argument('--rnn-type', type=str, default='GRU', choices=['GRU', 'LSTM'],
                        help='Tipo de capa recurrente a usar')
    parser.add_argument('--test-size', type=float, default=0.2,
                        help='Proporción de datos para prueba')
    # Nuevos parámetros para las optimizaciones
    parser.add_argument('--batch-size', type=int, default=32,
                        help='Tamaño de batch para entrenamiento')
    parser.add_argument('--optimizer', type=str, default='adam', 
                        choices=['adam', 'rmsprop', 'nadam', 'sgd'],
                        help='Optimizador a utilizar')
    parser.add_argument('--learning-rate', type=float, default=0.001,
                        help='Tasa de aprendizaje inicial')
    parser.add_argument('--activation', type=str, default='relu',
                        choices=['relu', 'leaky_relu', 'prelu', 'tanh', 'selu'],
                        help='Función de activación')
    parser.add_argument('--dropout-rate', type=float, default=0.3,
                        help='Tasa de dropout para regularización')
    parser.add_argument('--use-layer-norm', action='store_true',
                        help='Usar normalización de capas')
    parser.add_argument('--use-residual', action='store_true',
                        help='Usar conexiones residuales')
    parser.add_argument('--tensorboard', action='store_true',
                        help='Habilitar logs detallados para TensorBoard')
    parser.add_argument('--early-stopping-patience', type=int, default=30,
                        help='Paciencia para early stopping')
                        
=======
    parser = argparse.ArgumentParser(
        description="Entrenar modelo RNN para estimación de tiempos"
    )
    parser.add_argument(
        "--data-path",
        type=str,
        default="estimacion_tiempos_optimizado.csv",
        help="Ruta al archivo CSV con datos de entrenamiento",
    )
    parser.add_argument(
        "--use-db",
        action="store_true",
        help="Usar categorías de la base de datos en lugar del CSV",
    )
    parser.add_argument(
        "--output-dir",
        type=str,
        default="models",
        help="Directorio para guardar el modelo y resultados",
    )
    parser.add_argument(
        "--epochs", type=int, default=100, help="Número de épocas para entrenar"
    )
    parser.add_argument(
        "--bidirectional", action="store_true", help="Usar capa RNN bidireccional"
    )
    parser.add_argument(
        "--rnn-type",
        type=str,
        default="GRU",
        choices=["GRU", "LSTM"],
        help="Tipo de capa recurrente a usar",
    )
    parser.add_argument(
        "--test-size", type=float, default=0.2, help="Proporción de datos para prueba"
    )

>>>>>>> c0422381
    return parser.parse_args()


def main():
    """Función principal para entrenar y evaluar el modelo"""

    # Parsear argumentos
    args = parse_args()

    # Asegurar que existe el directorio de salida
    output_dir = args.output_dir
    if not os.path.exists(output_dir):
        os.makedirs(output_dir)
<<<<<<< HEAD
    
    # Crear directorio para checkpoints
    checkpoint_dir = os.path.join(output_dir, 'checkpoints')
    if not os.path.exists(checkpoint_dir):
        os.makedirs(checkpoint_dir)
    
    # Crear directorio para logs de TensorBoard
    log_dir = os.path.join(output_dir, 'logs')
    if not os.path.exists(log_dir):
        os.makedirs(log_dir)
        
    print("\n=== Iniciando proceso de estimación de tiempos con RNN Optimizada ===")
    print(f"Archivo de datos: {args.data_path}")
    print(f"Usando datos de BD: {args.use_db}")
    print(f"Directorio de salida: {output_dir}")
    print(f"Tipo de RNN: {args.rnn_type} {'bidireccional' if args.bidirectional else 'unidireccional'}")
    print(f"Optimizador: {args.optimizer}, Learning Rate: {args.learning_rate}")
    print(f"Batch Size: {args.batch_size}, Épocas máximas: {args.epochs}")
    print(f"Activación: {args.activation}, Dropout: {args.dropout_rate}")
    
=======

    print("\n=== Iniciando proceso de estimación de tiempos con RNN ===")
    print(f"Archivo de datos: {args.data_path}")
    print(f"Usando datos de BD: {args.use_db}")
    print(f"Directorio de salida: {output_dir}")
    print(
        f"Tipo de RNN: {args.rnn_type} {'bidireccional' if args.bidirectional else 'unidireccional'}"
    )

>>>>>>> c0422381
    # 1. Cargar y procesar datos
    print("\n[1/5] Cargando y procesando datos...")
    processor = DataProcessor(data_path=args.data_path, use_db=args.use_db)
    data = processor.load_data()

    if data is None:
        print("Error: No se pudieron cargar los datos. Verifique la ruta del archivo.")
        return

    # 2. Preprocesar los datos
    print("\n[2/5] Preprocesando datos...")
    try:
        X_train, X_val, y_train, y_val, feature_dims = processor.preprocess_data()
        processor.save_preprocessors(output_dir=output_dir)
    except Exception as e:
        print(f"Error al preprocesar datos: {str(e)}")
        return
<<<<<<< HEAD
    
    # 3. Configurar e inicializar el modelo con parámetros optimizados
    print("\n[3/5] Configurando modelo avanzado...")
    
    # Configuración avanzada del modelo usando los argumentos
    model_config = {
        'rnn_units': 64,
        'dense_units': [128, 64, 32],
        'dropout_rate': args.dropout_rate,
        'learning_rate': args.learning_rate,
        'min_learning_rate': 1e-6,
        'l2_reg': 0.001,
        'l1_reg': 0.0001,  # Añadir regularización L1 suave
        'use_bidirectional': args.bidirectional,
        'rnn_type': args.rnn_type,
        'activation': args.activation,
        'batch_size': args.batch_size,
        'epochs': args.epochs,
        'optimizer': args.optimizer,
        'use_layer_norm': args.use_layer_norm,
        'use_batch_norm': not args.use_layer_norm,  # Si no usa layer_norm, usar batch_norm
        'rnn_recurrent_dropout': 0.1,  # Añadir dropout recurrente
        'reduce_lr_factor': 0.5,
        'reduce_lr_patience': 10,
        'early_stopping_patience': args.early_stopping_patience,
        'clip_norm': 1.0,
        'use_gradient_clipping': True,
        'use_residual_connections': args.use_residual,
        'weight_decay': 0.0001,
    }
    
    # Crear estimador con configuración optimizada
=======

    # 3. Configurar e inicializar el modelo
    print("\n[3/5] Configurando modelo...")
    model_config = {
        "rnn_units": 64,
        "dense_units": [128, 64, 32],
        "dropout_rate": 0.3,
        "learning_rate": 0.001,
        "l2_reg": 0.001,
        "use_bidirectional": args.bidirectional,
        "rnn_type": args.rnn_type,
        "activation": "relu",
        "batch_size": 32,
        "epochs": args.epochs,
    }

>>>>>>> c0422381
    estimator = AdvancedRNNEstimator(model_config)
    estimator.build_model(feature_dims)

    # Resumen del modelo
    estimator.model.summary()
<<<<<<< HEAD
    
    # 4. Entrenar el modelo con optimizaciones
    print("\n[4/5] Entrenando modelo optimizado...")
    
    # Callbacks personalizados
    callbacks = []
    
    # Añadir callback para escribir pesos del modelo cada n épocas
    if args.tensorboard:
        # Agregar visualización de pesos y gradientes en TensorBoard
        callbacks.append(
            tf.keras.callbacks.TensorBoard(
                log_dir=os.path.join(log_dir, f'run_{datetime.now().strftime("%Y%m%d-%H%M%S")}'),
                histogram_freq=1,  # Graficar distribuciones de activaciones y pesos
                write_graph=True,
                write_images=True,  # Graficar modelo como imagen
                update_freq='epoch',  # Actualizar métricas cada época
                profile_batch=2,  # Perfilar performance (second batch)
                embeddings_freq=0,  # No calcular embeddings
            )
        )
        
        # Callback para guardar el mejor modelo
        callbacks.append(
            tf.keras.callbacks.ModelCheckpoint(
                filepath=os.path.join(checkpoint_dir, 'best_model.keras'),
                save_best_only=True,
                monitor='val_loss',
                verbose=1
            )
        )
    
    # Entrenar con las optimizaciones
    history = estimator.train(X_train, y_train, X_val, y_val, feature_dims, callbacks=callbacks)
=======

    # 4. Entrenar el modelo
    print("\n[4/5] Entrenando modelo...")
    history = estimator.train(X_train, y_train, X_val, y_val, feature_dims)
>>>>>>> c0422381

    # División final de datos de prueba
    X_train_full, X_test, y_train_full, y_test = train_test_split(
        np.concatenate([X_train, X_val]),
        np.concatenate([y_train, y_val]),
        test_size=args.test_size,
        random_state=42,
    )

    print("[4/5] Guardando datos de validación...")
    validation_data = {
        "X_val": X_val,
        "y_val": y_val,
        "X_test": X_test,
        "y_test": y_test,
    }
    validation_path = os.path.join(output_dir, "validation_data.joblib")
    joblib.dump(validation_data, validation_path)

    # También guardar como archivos individuales para compatibilidad
    np.save(os.path.join(output_dir, "X_val.npy"), X_val)
    np.save(os.path.join(output_dir, "y_val.npy"), y_val)
    np.save(os.path.join(output_dir, "X_test.npy"), X_test)
    np.save(os.path.join(output_dir, "y_test.npy"), y_test)

    print(f"Datos de validación guardados en {validation_path}")
<<<<<<< HEAD
    
    # Si hay un modelo guardado como checkpoint, verificar si es mejor
    best_model_path = os.path.join(checkpoint_dir, 'best_model.keras')
    if os.path.exists(best_model_path):
        print("Verificando si el modelo guardado en checkpoints es mejor...")
        # Cargar el mejor modelo
        best_model = tf.keras.models.load_model(best_model_path)
        
        # Evaluar ambos modelos
        best_metrics = best_model.evaluate(
            estimator.prepare_inputs(X_val, feature_dims), 
            y_val, 
            verbose=0
        )
        current_metrics = estimator.model.evaluate(
            estimator.prepare_inputs(X_val, feature_dims), 
            y_val, 
            verbose=0
        )
        
        # Si el modelo del checkpoint es mejor, usarlo
        if best_metrics[0] < current_metrics[0]:  # Comparar pérdida
            print(f"Usando el mejor modelo guardado (Loss: {best_metrics[0]:.4f} vs {current_metrics[0]:.4f})")
            estimator.model = best_model
        else:
            print(f"El modelo actual es mejor (Loss: {current_metrics[0]:.4f} vs {best_metrics[0]:.4f})")
    
    # Guardar el modelo final
    estimator.save(model_dir=output_dir, name='tiempo_estimator')
    
    # Plot del entrenamiento con visualización mejorada
    estimator.plot_history(save_path=os.path.join(output_dir, 'training_history.png'), figsize=(15, 10))
    
    # 5. Evaluar el modelo
    print("\n[5/5] Evaluando modelo optimizado...")
    
=======

    # Guardar el modelo
    estimator.save(model_dir=output_dir, name="tiempo_estimator")

    # Plot del entrenamiento
    estimator.plot_history(save_path=os.path.join(output_dir, "training_history.png"))

    # 5. Evaluar el modelo
    print("\n[5/5] Evaluando modelo...")

>>>>>>> c0422381
    # Crear evaluador
    evaluator = ModelEvaluator(estimator, feature_dims, output_dir)

    # Evaluar y obtener métricas
    metrics, y_pred = evaluator.evaluate_model(X_test, y_test)

    # Guardar métricas con información de entrenamiento inicial
<<<<<<< HEAD
    metrics_history_path = os.path.join(output_dir, 'metrics_history.json')
    
=======
    metrics_history_path = os.path.join(output_dir, "metrics_history.json")

>>>>>>> c0422381
    # Registrar modelo en la base de datos
    from dashboard.models import Modeloestimacionrnn
    
    timestamp = datetime.now().strftime("%Y%m%d")
    modelo, created = Modeloestimacionrnn.objects.update_or_create(
<<<<<<< HEAD
        nombremodelo='RNN Avanzado Optimizado',
        defaults={
            'descripcionmodelo': f'Modelo RNN optimizado ({args.rnn_type}, {args.optimizer}, LR={args.learning_rate})',
            'versionmodelo': f"2.0.{timestamp}",
            'precision': metrics.get('r2', 0.8),
            'fechacreacion': timezone.now(),
            'fechamodificacion': timezone.now()
        }
=======
        nombremodelo="RNN Avanzado",
        defaults={
            "descripcionmodelo": "Modelo de red neuronal recurrente para estimación de tiempo (entrenamiento inicial)",
            "versionmodelo": f"1.0.{timestamp}",
            "precision": metrics.get("r2", 0.8),
            "fechacreacion": timezone.now(),
            "fechamodificacion": timezone.now(),
        },
>>>>>>> c0422381
    )

    print(
        f"Modelo {'creado' if created else 'actualizado'} en la base de datos con ID {modelo.idmodelo}"
    )

    # Obtener información detallada del entrenamiento
    try:
        # Intentar obtener el número de épocas entrenadas
        if hasattr(estimator, "history") and estimator.history is not None:
            if (
                hasattr(estimator.history, "params")
                and "epochs" in estimator.history.params
            ):
                epochs_trained = estimator.history.params["epochs"]
            elif (
                hasattr(estimator.history, "history")
                and len(estimator.history.history.get("loss", [])) > 0
            ):
                epochs_trained = len(estimator.history.history["loss"])
            else:
                epochs_trained = args.epochs
        else:
            epochs_trained = args.epochs
    except Exception as e:
        print(f"No se pudo determinar el número de épocas entrenadas: {e}")
        epochs_trained = args.epochs
<<<<<<< HEAD
    
    # Añadir información detallada sobre este entrenamiento
=======

    # Añadir información extra sobre este entrenamiento
>>>>>>> c0422381
    dataset_stats = {
        "total_samples": len(X_train) + len(X_val) + len(X_test),
        "training_samples": len(X_train),
        "validation_samples": len(X_val),
        "test_samples": len(X_test),
    }
<<<<<<< HEAD
    
    # Calcular estadísticas de tiempos de ejecución para reporting
    training_info = {
        'timestamp': datetime.now().strftime("%Y-%m-%d %H:%M:%S"),
        'metrics': metrics,
        'training_type': 'optimized',
        'model_config': model_config,
        'dataset_stats': dataset_stats,
        'epochs_trained': epochs_trained,
        'tensorboard_enabled': args.tensorboard,
        'hardware_info': {
            'gpu_available': len(tf.config.list_physical_devices('GPU')) > 0,
            'gpu_devices': [device.name for device in tf.config.list_physical_devices('GPU')]
        }
    }
    
    # Cargar historial existente o crear uno nuevo
=======

    training_info = {
        "timestamp": datetime.now().strftime("%Y-%m-%d %H:%M:%S"),
        "metrics": metrics,
        "training_type": "initial",
        "model_config": model_config,
        "dataset_stats": dataset_stats,
        "epochs_trained": epochs_trained,
    }

    # Cargar historial existente o crear uno nuevo (formato compatible con evaluate_metrics.py)
>>>>>>> c0422381
    try:
        if os.path.exists(metrics_history_path):
            with open(metrics_history_path, "r") as f:
                metrics_history = json.load(f)
                if not isinstance(metrics_history, list):
                    # Convertir al nuevo formato
                    if "evaluations" in metrics_history:
                        metrics_history = metrics_history["evaluations"]
                    else:
                        metrics_history = []
        else:
            metrics_history = []
    except Exception as e:
        print(f"Error al cargar historial de métricas: {e}")
        metrics_history = []

    # Añadir esta evaluación al historial
    metrics_history.append(training_info)
<<<<<<< HEAD
    
    # Guardar historial actualizado con formato mejorado
    with open(metrics_history_path, 'w') as f:
        json.dump(metrics_history, f, indent=4)
    
    # Visualizar predicciones con gráficos mejorados
=======

    # Guardar historial actualizado
    with open(metrics_history_path, "w") as f:
        json.dump(metrics_history, f, indent=4)

    # Visualizar predicciones
>>>>>>> c0422381
    evaluator.plot_predictions(y_test, y_pred)

    # Analizar importancia de características
    print("\n[Extra] Analizando importancia de características...")
    # Lista simplificada de nombres de características
    feature_names = (
        [
            "Complejidad",
            "Cantidad_Recursos",
            "Carga_R1",
            "Exp_R1",
            "Carga_R2",
            "Exp_R2",
            "Carga_R3",
            "Exp_R3",
            "Exp_Equipo",
            "Claridad_Req",
            "Tamaño",
        ]
        + [f"Tipo_{i}" for i in range(feature_dims["tipo_tarea"])]
        + [f"Fase_{i}" for i in range(feature_dims["fase"])]
    )
<<<<<<< HEAD
    
    # Usar el método avanzado de importancia de características de la clase AdvancedRNNEstimator
    try:
        importance_df = estimator.feature_importance(X_test, y_test, feature_dims, feature_names)
        print("\nImportancia de características:")
        print(importance_df.head(10))
        
        # Guardar resultados de importancia
        importance_path = os.path.join(output_dir, 'feature_importance.csv')
        importance_df.to_csv(importance_path, index=False)
        print(f"Importancia de características guardada en {importance_path}")
        
        # Graficar importancia
        plt.figure(figsize=(12, 8))
        plt.barh(importance_df['feature'].head(15), importance_df['importance_mean'].head(15))
        plt.xlabel('Importancia Media')
        plt.title('Importancia de Características (Top 15)')
        plt.tight_layout()
        plt.savefig(os.path.join(output_dir, 'feature_importance.png'), dpi=300)
        plt.close()
    except Exception as e:
        print(f"Error al calcular importancia de características: {e}")
    
=======

    evaluator.analyze_feature_importance(X_test, y_test, feature_names)

>>>>>>> c0422381
    # Evaluación por segmentos (tareas pequeñas, medianas, grandes)
    print("\n[Extra] Evaluando por segmentos de tamaño...")
    segments = {
        "Tareas pequeñas": lambda y: y <= 40,
        "Tareas medianas": lambda y: (y > 40) & (y <= 80),
        "Tareas grandes": lambda y: y > 80,
    }

    evaluator.segmented_evaluation(X_test, y_test, segments)
<<<<<<< HEAD
    
    # Añadir información sobre TensorBoard si está habilitado
    if args.tensorboard:
        print(f"\nDatos de TensorBoard disponibles en: {log_dir}")
        print("Para visualizar, ejecute: tensorboard --logdir={}".format(log_dir))
    
    # Comprimir modelos y resultados para facilitar distribución
    try:
        archive_name = f"modelo_rnn_optimizado_{timestamp}"
        shutil.make_archive(
            os.path.join(output_dir, archive_name),
            'zip',
            output_dir
        )
        print(f"\nSe ha creado un archivo ZIP con el modelo y resultados: {archive_name}.zip")
    except Exception as e:
        print(f"Error al crear archivo ZIP: {e}")
    
=======

>>>>>>> c0422381
    print("\n=== Proceso completado exitosamente ===")
    print(f"Todos los archivos han sido guardados en: {output_dir}")
    print(
        "\nPara usar el modelo en predicciones, importe las clases necesarias y cargue el modelo:"
    )
    print("  from rnn_model import AdvancedRNNEstimator")
    print("  model = AdvancedRNNEstimator.load('models', 'tiempo_estimator')")

    return estimator, processor, evaluator


if __name__ == "__main__":
    main()<|MERGE_RESOLUTION|>--- conflicted
+++ resolved
@@ -10,19 +10,10 @@
 import matplotlib.pyplot as plt
 import joblib
 import json
-<<<<<<< HEAD
-from datetime import datetime
-=======
-
 # from datetime import datetime
->>>>>>> c0422381
 from django.utils import timezone
-import tensorflow as tf
-import shutil
-
 
 def parse_args():
-<<<<<<< HEAD
     parser = argparse.ArgumentParser(description='Entrenar modelo RNN para estimación de tiempos')
     parser.add_argument('--data-path', type=str, 
                         default='estimacion_tiempos_optimizado.csv',
@@ -39,67 +30,7 @@
                         help='Tipo de capa recurrente a usar')
     parser.add_argument('--test-size', type=float, default=0.2,
                         help='Proporción de datos para prueba')
-    # Nuevos parámetros para las optimizaciones
-    parser.add_argument('--batch-size', type=int, default=32,
-                        help='Tamaño de batch para entrenamiento')
-    parser.add_argument('--optimizer', type=str, default='adam', 
-                        choices=['adam', 'rmsprop', 'nadam', 'sgd'],
-                        help='Optimizador a utilizar')
-    parser.add_argument('--learning-rate', type=float, default=0.001,
-                        help='Tasa de aprendizaje inicial')
-    parser.add_argument('--activation', type=str, default='relu',
-                        choices=['relu', 'leaky_relu', 'prelu', 'tanh', 'selu'],
-                        help='Función de activación')
-    parser.add_argument('--dropout-rate', type=float, default=0.3,
-                        help='Tasa de dropout para regularización')
-    parser.add_argument('--use-layer-norm', action='store_true',
-                        help='Usar normalización de capas')
-    parser.add_argument('--use-residual', action='store_true',
-                        help='Usar conexiones residuales')
-    parser.add_argument('--tensorboard', action='store_true',
-                        help='Habilitar logs detallados para TensorBoard')
-    parser.add_argument('--early-stopping-patience', type=int, default=30,
-                        help='Paciencia para early stopping')
                         
-=======
-    parser = argparse.ArgumentParser(
-        description="Entrenar modelo RNN para estimación de tiempos"
-    )
-    parser.add_argument(
-        "--data-path",
-        type=str,
-        default="estimacion_tiempos_optimizado.csv",
-        help="Ruta al archivo CSV con datos de entrenamiento",
-    )
-    parser.add_argument(
-        "--use-db",
-        action="store_true",
-        help="Usar categorías de la base de datos en lugar del CSV",
-    )
-    parser.add_argument(
-        "--output-dir",
-        type=str,
-        default="models",
-        help="Directorio para guardar el modelo y resultados",
-    )
-    parser.add_argument(
-        "--epochs", type=int, default=100, help="Número de épocas para entrenar"
-    )
-    parser.add_argument(
-        "--bidirectional", action="store_true", help="Usar capa RNN bidireccional"
-    )
-    parser.add_argument(
-        "--rnn-type",
-        type=str,
-        default="GRU",
-        choices=["GRU", "LSTM"],
-        help="Tipo de capa recurrente a usar",
-    )
-    parser.add_argument(
-        "--test-size", type=float, default=0.2, help="Proporción de datos para prueba"
-    )
-
->>>>>>> c0422381
     return parser.parse_args()
 
 
@@ -113,38 +44,13 @@
     output_dir = args.output_dir
     if not os.path.exists(output_dir):
         os.makedirs(output_dir)
-<<<<<<< HEAD
-    
-    # Crear directorio para checkpoints
-    checkpoint_dir = os.path.join(output_dir, 'checkpoints')
-    if not os.path.exists(checkpoint_dir):
-        os.makedirs(checkpoint_dir)
-    
-    # Crear directorio para logs de TensorBoard
-    log_dir = os.path.join(output_dir, 'logs')
-    if not os.path.exists(log_dir):
-        os.makedirs(log_dir)
         
-    print("\n=== Iniciando proceso de estimación de tiempos con RNN Optimizada ===")
+    print("\n=== Iniciando proceso de estimación de tiempos con RNN ===")
     print(f"Archivo de datos: {args.data_path}")
     print(f"Usando datos de BD: {args.use_db}")
     print(f"Directorio de salida: {output_dir}")
     print(f"Tipo de RNN: {args.rnn_type} {'bidireccional' if args.bidirectional else 'unidireccional'}")
-    print(f"Optimizador: {args.optimizer}, Learning Rate: {args.learning_rate}")
-    print(f"Batch Size: {args.batch_size}, Épocas máximas: {args.epochs}")
-    print(f"Activación: {args.activation}, Dropout: {args.dropout_rate}")
-    
-=======
-
-    print("\n=== Iniciando proceso de estimación de tiempos con RNN ===")
-    print(f"Archivo de datos: {args.data_path}")
-    print(f"Usando datos de BD: {args.use_db}")
-    print(f"Directorio de salida: {output_dir}")
-    print(
-        f"Tipo de RNN: {args.rnn_type} {'bidireccional' if args.bidirectional else 'unidireccional'}"
-    )
-
->>>>>>> c0422381
+    
     # 1. Cargar y procesar datos
     print("\n[1/5] Cargando y procesando datos...")
     processor = DataProcessor(data_path=args.data_path, use_db=args.use_db)
@@ -162,103 +68,31 @@
     except Exception as e:
         print(f"Error al preprocesar datos: {str(e)}")
         return
-<<<<<<< HEAD
-    
-    # 3. Configurar e inicializar el modelo con parámetros optimizados
-    print("\n[3/5] Configurando modelo avanzado...")
-    
-    # Configuración avanzada del modelo usando los argumentos
+    
+    # 3. Configurar e inicializar el modelo
+    print("\n[3/5] Configurando modelo...")
     model_config = {
         'rnn_units': 64,
         'dense_units': [128, 64, 32],
-        'dropout_rate': args.dropout_rate,
-        'learning_rate': args.learning_rate,
-        'min_learning_rate': 1e-6,
+        'dropout_rate': 0.3,
+        'learning_rate': 0.001,
         'l2_reg': 0.001,
-        'l1_reg': 0.0001,  # Añadir regularización L1 suave
         'use_bidirectional': args.bidirectional,
         'rnn_type': args.rnn_type,
-        'activation': args.activation,
-        'batch_size': args.batch_size,
-        'epochs': args.epochs,
-        'optimizer': args.optimizer,
-        'use_layer_norm': args.use_layer_norm,
-        'use_batch_norm': not args.use_layer_norm,  # Si no usa layer_norm, usar batch_norm
-        'rnn_recurrent_dropout': 0.1,  # Añadir dropout recurrente
-        'reduce_lr_factor': 0.5,
-        'reduce_lr_patience': 10,
-        'early_stopping_patience': args.early_stopping_patience,
-        'clip_norm': 1.0,
-        'use_gradient_clipping': True,
-        'use_residual_connections': args.use_residual,
-        'weight_decay': 0.0001,
-    }
-    
-    # Crear estimador con configuración optimizada
-=======
-
-    # 3. Configurar e inicializar el modelo
-    print("\n[3/5] Configurando modelo...")
-    model_config = {
-        "rnn_units": 64,
-        "dense_units": [128, 64, 32],
-        "dropout_rate": 0.3,
-        "learning_rate": 0.001,
-        "l2_reg": 0.001,
-        "use_bidirectional": args.bidirectional,
-        "rnn_type": args.rnn_type,
-        "activation": "relu",
-        "batch_size": 32,
-        "epochs": args.epochs,
-    }
-
->>>>>>> c0422381
+        'activation': 'relu',
+        'batch_size': 32,
+        'epochs': args.epochs
+    }
+    
     estimator = AdvancedRNNEstimator(model_config)
     estimator.build_model(feature_dims)
 
     # Resumen del modelo
     estimator.model.summary()
-<<<<<<< HEAD
-    
-    # 4. Entrenar el modelo con optimizaciones
-    print("\n[4/5] Entrenando modelo optimizado...")
-    
-    # Callbacks personalizados
-    callbacks = []
-    
-    # Añadir callback para escribir pesos del modelo cada n épocas
-    if args.tensorboard:
-        # Agregar visualización de pesos y gradientes en TensorBoard
-        callbacks.append(
-            tf.keras.callbacks.TensorBoard(
-                log_dir=os.path.join(log_dir, f'run_{datetime.now().strftime("%Y%m%d-%H%M%S")}'),
-                histogram_freq=1,  # Graficar distribuciones de activaciones y pesos
-                write_graph=True,
-                write_images=True,  # Graficar modelo como imagen
-                update_freq='epoch',  # Actualizar métricas cada época
-                profile_batch=2,  # Perfilar performance (second batch)
-                embeddings_freq=0,  # No calcular embeddings
-            )
-        )
-        
-        # Callback para guardar el mejor modelo
-        callbacks.append(
-            tf.keras.callbacks.ModelCheckpoint(
-                filepath=os.path.join(checkpoint_dir, 'best_model.keras'),
-                save_best_only=True,
-                monitor='val_loss',
-                verbose=1
-            )
-        )
-    
-    # Entrenar con las optimizaciones
-    history = estimator.train(X_train, y_train, X_val, y_val, feature_dims, callbacks=callbacks)
-=======
-
+    
     # 4. Entrenar el modelo
     print("\n[4/5] Entrenando modelo...")
     history = estimator.train(X_train, y_train, X_val, y_val, feature_dims)
->>>>>>> c0422381
 
     # División final de datos de prueba
     X_train_full, X_test, y_train_full, y_test = train_test_split(
@@ -285,55 +119,16 @@
     np.save(os.path.join(output_dir, "y_test.npy"), y_test)
 
     print(f"Datos de validación guardados en {validation_path}")
-<<<<<<< HEAD
-    
-    # Si hay un modelo guardado como checkpoint, verificar si es mejor
-    best_model_path = os.path.join(checkpoint_dir, 'best_model.keras')
-    if os.path.exists(best_model_path):
-        print("Verificando si el modelo guardado en checkpoints es mejor...")
-        # Cargar el mejor modelo
-        best_model = tf.keras.models.load_model(best_model_path)
-        
-        # Evaluar ambos modelos
-        best_metrics = best_model.evaluate(
-            estimator.prepare_inputs(X_val, feature_dims), 
-            y_val, 
-            verbose=0
-        )
-        current_metrics = estimator.model.evaluate(
-            estimator.prepare_inputs(X_val, feature_dims), 
-            y_val, 
-            verbose=0
-        )
-        
-        # Si el modelo del checkpoint es mejor, usarlo
-        if best_metrics[0] < current_metrics[0]:  # Comparar pérdida
-            print(f"Usando el mejor modelo guardado (Loss: {best_metrics[0]:.4f} vs {current_metrics[0]:.4f})")
-            estimator.model = best_model
-        else:
-            print(f"El modelo actual es mejor (Loss: {current_metrics[0]:.4f} vs {best_metrics[0]:.4f})")
-    
-    # Guardar el modelo final
+    
+    # Guardar el modelo
     estimator.save(model_dir=output_dir, name='tiempo_estimator')
     
-    # Plot del entrenamiento con visualización mejorada
-    estimator.plot_history(save_path=os.path.join(output_dir, 'training_history.png'), figsize=(15, 10))
-    
-    # 5. Evaluar el modelo
-    print("\n[5/5] Evaluando modelo optimizado...")
-    
-=======
-
-    # Guardar el modelo
-    estimator.save(model_dir=output_dir, name="tiempo_estimator")
-
     # Plot del entrenamiento
-    estimator.plot_history(save_path=os.path.join(output_dir, "training_history.png"))
-
+    estimator.plot_history(save_path=os.path.join(output_dir, 'training_history.png'))
+    
     # 5. Evaluar el modelo
     print("\n[5/5] Evaluando modelo...")
-
->>>>>>> c0422381
+    
     # Crear evaluador
     evaluator = ModelEvaluator(estimator, feature_dims, output_dir)
 
@@ -341,37 +136,22 @@
     metrics, y_pred = evaluator.evaluate_model(X_test, y_test)
 
     # Guardar métricas con información de entrenamiento inicial
-<<<<<<< HEAD
     metrics_history_path = os.path.join(output_dir, 'metrics_history.json')
     
-=======
-    metrics_history_path = os.path.join(output_dir, "metrics_history.json")
-
->>>>>>> c0422381
+
     # Registrar modelo en la base de datos
     from dashboard.models import Modeloestimacionrnn
     
     timestamp = datetime.now().strftime("%Y%m%d")
     modelo, created = Modeloestimacionrnn.objects.update_or_create(
-<<<<<<< HEAD
-        nombremodelo='RNN Avanzado Optimizado',
+        nombremodelo='RNN Avanzado',
         defaults={
-            'descripcionmodelo': f'Modelo RNN optimizado ({args.rnn_type}, {args.optimizer}, LR={args.learning_rate})',
-            'versionmodelo': f"2.0.{timestamp}",
+            'descripcionmodelo': 'Modelo de red neuronal recurrente para estimación de tiempo (entrenamiento inicial)',
+            'versionmodelo': f"1.0.{timestamp}",
             'precision': metrics.get('r2', 0.8),
             'fechacreacion': timezone.now(),
             'fechamodificacion': timezone.now()
         }
-=======
-        nombremodelo="RNN Avanzado",
-        defaults={
-            "descripcionmodelo": "Modelo de red neuronal recurrente para estimación de tiempo (entrenamiento inicial)",
-            "versionmodelo": f"1.0.{timestamp}",
-            "precision": metrics.get("r2", 0.8),
-            "fechacreacion": timezone.now(),
-            "fechamodificacion": timezone.now(),
-        },
->>>>>>> c0422381
     )
 
     print(
@@ -399,50 +179,25 @@
     except Exception as e:
         print(f"No se pudo determinar el número de épocas entrenadas: {e}")
         epochs_trained = args.epochs
-<<<<<<< HEAD
-    
-    # Añadir información detallada sobre este entrenamiento
-=======
-
+    
     # Añadir información extra sobre este entrenamiento
->>>>>>> c0422381
     dataset_stats = {
         "total_samples": len(X_train) + len(X_val) + len(X_test),
         "training_samples": len(X_train),
         "validation_samples": len(X_val),
         "test_samples": len(X_test),
     }
-<<<<<<< HEAD
-    
-    # Calcular estadísticas de tiempos de ejecución para reporting
+    
     training_info = {
         'timestamp': datetime.now().strftime("%Y-%m-%d %H:%M:%S"),
         'metrics': metrics,
-        'training_type': 'optimized',
+        'training_type': 'initial',
         'model_config': model_config,
         'dataset_stats': dataset_stats,
-        'epochs_trained': epochs_trained,
-        'tensorboard_enabled': args.tensorboard,
-        'hardware_info': {
-            'gpu_available': len(tf.config.list_physical_devices('GPU')) > 0,
-            'gpu_devices': [device.name for device in tf.config.list_physical_devices('GPU')]
-        }
-    }
-    
-    # Cargar historial existente o crear uno nuevo
-=======
-
-    training_info = {
-        "timestamp": datetime.now().strftime("%Y-%m-%d %H:%M:%S"),
-        "metrics": metrics,
-        "training_type": "initial",
-        "model_config": model_config,
-        "dataset_stats": dataset_stats,
-        "epochs_trained": epochs_trained,
-    }
-
+        'epochs_trained': epochs_trained
+    }
+    
     # Cargar historial existente o crear uno nuevo (formato compatible con evaluate_metrics.py)
->>>>>>> c0422381
     try:
         if os.path.exists(metrics_history_path):
             with open(metrics_history_path, "r") as f:
@@ -461,21 +216,12 @@
 
     # Añadir esta evaluación al historial
     metrics_history.append(training_info)
-<<<<<<< HEAD
-    
-    # Guardar historial actualizado con formato mejorado
+    
+    # Guardar historial actualizado
     with open(metrics_history_path, 'w') as f:
         json.dump(metrics_history, f, indent=4)
     
-    # Visualizar predicciones con gráficos mejorados
-=======
-
-    # Guardar historial actualizado
-    with open(metrics_history_path, "w") as f:
-        json.dump(metrics_history, f, indent=4)
-
     # Visualizar predicciones
->>>>>>> c0422381
     evaluator.plot_predictions(y_test, y_pred)
 
     # Analizar importancia de características
@@ -498,35 +244,9 @@
         + [f"Tipo_{i}" for i in range(feature_dims["tipo_tarea"])]
         + [f"Fase_{i}" for i in range(feature_dims["fase"])]
     )
-<<<<<<< HEAD
-    
-    # Usar el método avanzado de importancia de características de la clase AdvancedRNNEstimator
-    try:
-        importance_df = estimator.feature_importance(X_test, y_test, feature_dims, feature_names)
-        print("\nImportancia de características:")
-        print(importance_df.head(10))
-        
-        # Guardar resultados de importancia
-        importance_path = os.path.join(output_dir, 'feature_importance.csv')
-        importance_df.to_csv(importance_path, index=False)
-        print(f"Importancia de características guardada en {importance_path}")
-        
-        # Graficar importancia
-        plt.figure(figsize=(12, 8))
-        plt.barh(importance_df['feature'].head(15), importance_df['importance_mean'].head(15))
-        plt.xlabel('Importancia Media')
-        plt.title('Importancia de Características (Top 15)')
-        plt.tight_layout()
-        plt.savefig(os.path.join(output_dir, 'feature_importance.png'), dpi=300)
-        plt.close()
-    except Exception as e:
-        print(f"Error al calcular importancia de características: {e}")
-    
-=======
-
+    
     evaluator.analyze_feature_importance(X_test, y_test, feature_names)
-
->>>>>>> c0422381
+    
     # Evaluación por segmentos (tareas pequeñas, medianas, grandes)
     print("\n[Extra] Evaluando por segmentos de tamaño...")
     segments = {
@@ -536,28 +256,7 @@
     }
 
     evaluator.segmented_evaluation(X_test, y_test, segments)
-<<<<<<< HEAD
-    
-    # Añadir información sobre TensorBoard si está habilitado
-    if args.tensorboard:
-        print(f"\nDatos de TensorBoard disponibles en: {log_dir}")
-        print("Para visualizar, ejecute: tensorboard --logdir={}".format(log_dir))
-    
-    # Comprimir modelos y resultados para facilitar distribución
-    try:
-        archive_name = f"modelo_rnn_optimizado_{timestamp}"
-        shutil.make_archive(
-            os.path.join(output_dir, archive_name),
-            'zip',
-            output_dir
-        )
-        print(f"\nSe ha creado un archivo ZIP con el modelo y resultados: {archive_name}.zip")
-    except Exception as e:
-        print(f"Error al crear archivo ZIP: {e}")
-    
-=======
-
->>>>>>> c0422381
+    
     print("\n=== Proceso completado exitosamente ===")
     print(f"Todos los archivos han sido guardados en: {output_dir}")
     print(
