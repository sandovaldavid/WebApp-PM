--- conflicted
+++ resolved
@@ -3,33 +3,14 @@
 import tensorflow as tf
 from tensorflow.keras.models import Model, Sequential, load_model
 from tensorflow.keras.layers import (
-<<<<<<< HEAD
     Dense, LSTM, GRU, Input, Dropout, BatchNormalization, 
-    Concatenate, Embedding, Flatten, Bidirectional, TimeDistributed,
-    LayerNormalization, PReLU, LeakyReLU
-=======
-    Dense,
-    LSTM,
-    GRU,
-    Input,
-    Dropout,
-    BatchNormalization,
-    Concatenate,
-    Embedding,
-    Flatten,
-    Bidirectional,
-    TimeDistributed,
->>>>>>> c0422381
+    Concatenate, Embedding, Flatten, Bidirectional, TimeDistributed
 )
 from tensorflow.keras.callbacks import ModelCheckpoint, EarlyStopping, ReduceLROnPlateau, TensorBoard
 from tensorflow.keras.optimizers import Adam, RMSprop, Nadam, SGD
 from tensorflow.keras.regularizers import l2, l1, l1_l2
 import matplotlib.pyplot as plt
 import joblib
-import json
-import time
-from datetime import datetime
-
 
 class AdvancedRNNEstimator:
     """Modelo de red neuronal recurrente para estimación de tiempos avanzada"""
@@ -42,98 +23,23 @@
         """
         # Configuración por defecto mejorada
         self.default_config = {
-<<<<<<< HEAD
             'rnn_units': 64,
             'dense_units': [128, 64, 32],
             'dropout_rate': 0.3,
             'learning_rate': 0.001,
-            'min_learning_rate': 1e-6,
             'l2_reg': 0.001,
-            'l1_reg': 0.0,
             'use_bidirectional': True,
             'rnn_type': 'GRU',  # 'LSTM' o 'GRU'
-            'activation': 'relu',  # 'relu', 'leaky_relu', 'prelu', 'tanh', 'selu'
+            'activation': 'relu',
             'batch_size': 32,
-            'epochs': 100,
-            'optimizer': 'adam',  # 'adam', 'rmsprop', 'nadam', 'sgd'
-            'use_layer_norm': False,  # Usar normalización de capas
-            'use_batch_norm': True,   # Usar normalización de batch
-            'rnn_recurrent_dropout': 0.0,  # Dropout recurrente en RNN
-            'reduce_lr_factor': 0.5,  # Factor para ReduceLROnPlateau
-            'reduce_lr_patience': 10, # Paciencia para ReduceLROnPlateau
-            'early_stopping_patience': 30,  # Paciencia para EarlyStopping
-            'clip_norm': 1.0,  # Valor para gradient clipping
-            'use_gradient_clipping': True,  # Activar gradient clipping
-            'use_residual_connections': False,  # Usar conexiones residuales
-            'weight_decay': 0.0001,  # Decaimiento de pesos (especialmente para AdamW)
-=======
-            "rnn_units": 64,
-            "dense_units": [128, 64, 32],
-            "dropout_rate": 0.3,
-            "learning_rate": 0.001,
-            "l2_reg": 0.001,
-            "use_bidirectional": True,
-            "rnn_type": "GRU",  # 'LSTM' o 'GRU'
-            "activation": "relu",
-            "batch_size": 32,
-            "epochs": 100,
->>>>>>> c0422381
+            'epochs': 100
         }
 
         # Usar configuración proporcionada o la predeterminada
         self.config = config if config is not None else self.default_config
         self.model = None
         self.history = None
-<<<<<<< HEAD
-        self.tb_log_dir = None
-        
-    def _get_activation(self, activation_name):
-        """Obtiene la función de activación según nombre
-        
-        Args:
-            activation_name: Nombre de la activación
-            
-        Returns:
-            Función de activación o nombre para capas keras
-        """
-        if activation_name == 'leaky_relu':
-            return LeakyReLU(alpha=0.1)
-        elif activation_name == 'prelu':
-            return PReLU()
-        else:
-            return activation_name
-    
-    def _get_optimizer(self, optimizer_name):
-        """Obtiene el optimizador según nombre y configuración
-        
-        Args:
-            optimizer_name: Nombre del optimizador
-            
-        Returns:
-            Optimizador configurado
-        """
-        lr = self.config['learning_rate']
-        
-        if self.config['use_gradient_clipping']:
-            clipnorm = self.config['clip_norm']
-        else:
-            clipnorm = None
-            
-        if optimizer_name == 'adam':
-            return Adam(learning_rate=lr, clipnorm=clipnorm, weight_decay=self.config['weight_decay'])
-        elif optimizer_name == 'rmsprop':
-            return RMSprop(learning_rate=lr, clipnorm=clipnorm)
-        elif optimizer_name == 'nadam':
-            return Nadam(learning_rate=lr, clipnorm=clipnorm)
-        elif optimizer_name == 'sgd':
-            return SGD(learning_rate=lr, momentum=0.9, nesterov=True, clipnorm=clipnorm)
-        else:
-            print(f"Optimizador '{optimizer_name}' no reconocido. Usando Adam predeterminado.")
-            return Adam(learning_rate=lr, clipnorm=clipnorm)
-    
-=======
-
->>>>>>> c0422381
+        
     def build_model(self, feature_dims):
         """Construye el modelo RNN para estimación de tiempo
 
@@ -159,137 +65,61 @@
             rnn_layer = LSTM
         else:
             rnn_layer = GRU
-<<<<<<< HEAD
-            
-        # Configurar regularización para RNN
-        kwargs = {
-            'kernel_regularizer': l1_l2(l1=self.config['l1_reg'], l2=self.config['l2_reg']),
-            'recurrent_regularizer': l2(self.config['l2_reg']),
-            'recurrent_dropout': self.config['rnn_recurrent_dropout'],
-        }
-        
+            
         if self.config['use_bidirectional']:
-=======
-
-        if self.config["use_bidirectional"]:
->>>>>>> c0422381
             rnn = Bidirectional(
                 rnn_layer(
                     self.config["rnn_units"],
                     return_sequences=False,
-<<<<<<< HEAD
-                    name='rnn_layer',
-                    **kwargs
-=======
-                    kernel_regularizer=l2(self.config["l2_reg"]),
-                    recurrent_regularizer=l2(self.config["l2_reg"]),
-                    name="bidirectional_rnn",
->>>>>>> c0422381
+                    kernel_regularizer=l2(self.config['l2_reg']),
+                    recurrent_regularizer=l2(self.config['l2_reg']),
+                    name='bidirectional_rnn'
                 )
             )(reshaped_numeric)
         else:
             rnn = rnn_layer(
                 self.config["rnn_units"],
                 return_sequences=False,
-<<<<<<< HEAD
-                name='rnn_layer',
-                **kwargs
+                kernel_regularizer=l2(self.config['l2_reg']),
+                recurrent_regularizer=l2(self.config['l2_reg']),
+                name='rnn'
             )(reshaped_numeric)
             
-        # Normalización después de RNN si está configurado
-        if self.config['use_layer_norm']:
-            rnn = LayerNormalization(name='rnn_layer_norm')(rnn)
-        
-=======
-                kernel_regularizer=l2(self.config["l2_reg"]),
-                recurrent_regularizer=l2(self.config["l2_reg"]),
-                name="rnn",
-            )(reshaped_numeric)
-
->>>>>>> c0422381
         # 4. Entrada y procesamiento para tipo de tarea (one-hot)
         tipo_tarea_input = Input(
             shape=(feature_dims["tipo_tarea"],), name="tipo_tarea_input"
         )
         tipo_tarea_dense = Dense(
-<<<<<<< HEAD
             32, 
-            activation=self._get_activation(self.config['activation']),
-            kernel_regularizer=l1_l2(l1=self.config['l1_reg'], l2=self.config['l2_reg']),
+            activation=self.config['activation'],
+            kernel_regularizer=l2(self.config['l2_reg']),
             name='tipo_tarea_dense'
-=======
-            32,
-            activation=self.config["activation"],
-            kernel_regularizer=l2(self.config["l2_reg"]),
-            name="tipo_tarea_dense",
->>>>>>> c0422381
         )(tipo_tarea_input)
 
         # 5. Entrada y procesamiento para fase (one-hot)
         fase_input = Input(shape=(feature_dims["fase"],), name="fase_input")
         fase_dense = Dense(
-<<<<<<< HEAD
             32, 
-            activation=self._get_activation(self.config['activation']),
-            kernel_regularizer=l1_l2(l1=self.config['l1_reg'], l2=self.config['l2_reg']),
+            activation=self.config['activation'],
+            kernel_regularizer=l2(self.config['l2_reg']),
             name='fase_dense'
-=======
-            32,
-            activation=self.config["activation"],
-            kernel_regularizer=l2(self.config["l2_reg"]),
-            name="fase_dense",
->>>>>>> c0422381
         )(fase_input)
 
         # 6. Concatenar todas las características
-<<<<<<< HEAD
         combined = Concatenate(name='concatenate_features')([rnn, tipo_tarea_dense, fase_dense])
         
-        # 7. Capas densas con regularización y normalización mejoradas
+        # 7. Capas densas con regularización y normalización
         x = combined
-        prev_layer = combined  # Para conexiones residuales
-        
         for i, units in enumerate(self.config['dense_units']):
-            # Capa densa con regularización
-            dense = Dense(
+            x = Dense(
                 units, 
-                activation=self._get_activation(self.config['activation']),
-                kernel_regularizer=l1_l2(l1=self.config['l1_reg'], l2=self.config['l2_reg']),
+                activation=self.config['activation'],
+                kernel_regularizer=l2(self.config['l2_reg']),
                 name=f'dense_{i}'
             )(x)
-            
-            # Conexión residual si está configurada y las dimensiones coinciden
-            if self.config['use_residual_connections'] and i > 0 and prev_layer.shape[-1] == units:
-                dense = tf.keras.layers.add([dense, prev_layer])
-                
-            # Normalización (batch o layer)
-            if self.config['use_batch_norm']:
-                dense = BatchNormalization(name=f'batch_norm_{i}')(dense)
-            elif self.config['use_layer_norm']:
-                dense = LayerNormalization(name=f'layer_norm_{i}')(dense)
-                
-            # Dropout
-            x = Dropout(self.config['dropout_rate'], name=f'dropout_{i}')(dense)
-            prev_layer = x
-        
-=======
-        combined = Concatenate(name="concatenate_features")(
-            [rnn, tipo_tarea_dense, fase_dense]
-        )
-
-        # 7. Capas densas con regularización y normalización
-        x = combined
-        for i, units in enumerate(self.config["dense_units"]):
-            x = Dense(
-                units,
-                activation=self.config["activation"],
-                kernel_regularizer=l2(self.config["l2_reg"]),
-                name=f"dense_{i}",
-            )(x)
-            x = BatchNormalization(name=f"batch_norm_{i}")(x)
-            x = Dropout(self.config["dropout_rate"], name=f"dropout_{i}")(x)
-
->>>>>>> c0422381
+            x = BatchNormalization(name=f'batch_norm_{i}')(x)
+            x = Dropout(self.config['dropout_rate'], name=f'dropout_{i}')(x)
+        
         # 8. Capa de salida para estimación de tiempo
         output = Dense(1, name="output")(x)
 
@@ -297,22 +127,11 @@
         self.model = Model(
             inputs=[numeric_input, tipo_tarea_input, fase_input], outputs=output
         )
-<<<<<<< HEAD
-        
-        # Seleccionar optimizador según configuración
-        optimizer = self._get_optimizer(self.config['optimizer'])
         
         self.model.compile(
-            optimizer=optimizer,
+            optimizer=Adam(learning_rate=self.config['learning_rate']),
             loss='mse',
             metrics=['mae', 'mape']
-=======
-
-        self.model.compile(
-            optimizer=Adam(learning_rate=self.config["learning_rate"]),
-            loss="mse",
-            metrics=["mae", "mape"],
->>>>>>> c0422381
         )
 
         return self.model
@@ -345,65 +164,10 @@
         fase_data = X[:, feature_dims["numeric"] + feature_dims["tipo_tarea"] :]
 
         return [numeric_data, tipo_tarea_data, fase_data]
-<<<<<<< HEAD
-    
-    def _create_tf_dataset(self, X, y, feature_dims, batch_size=None, shuffle=True, cache=True):
-        """Crea un tf.data.Dataset optimizado para entrenamiento
-        
-        Args:
-            X: Datos de entrada
-            y: Etiquetas
-            feature_dims: Dimensiones de features
-            batch_size: Tamaño de batch
-            shuffle: Si mezclar los datos
-            cache: Si cachear los datos
-            
-        Returns:
-            tf.data.Dataset configurado
-        """
-        if batch_size is None:
-            batch_size = self.config['batch_size']
-            
-        # Preparar inputs
-        inputs = self.prepare_inputs(X, feature_dims)
-        
-        # Crear dataset
-        dataset = tf.data.Dataset.from_tensor_slices((tuple(inputs), y))
-        
-        # Cachear datos (mejora rendimiento si los datos caben en memoria)
-        if cache:
-            dataset = dataset.cache()
-            
-        # Mezclar datos (importante para entrenamiento)
-        if shuffle:
-            buffer_size = min(len(X), 10000)  # Limitar buffer si hay muchos datos
-            dataset = dataset.shuffle(buffer_size=buffer_size, reshuffle_each_iteration=True)
-            
-        # Configurar batches
-        dataset = dataset.batch(batch_size)
-        
-        # Prefetch (carga anticipada para siguiente batch)
-        dataset = dataset.prefetch(tf.data.AUTOTUNE)
-        
-        return dataset
     
     def train(self, X_train, y_train, X_val=None, y_val=None, feature_dims=None, callbacks=None):
-        """Entrena el modelo con los datos proporcionados usando tf.data.Dataset para optimización
-        
-=======
-
-    def train(
-        self,
-        X_train,
-        y_train,
-        X_val=None,
-        y_val=None,
-        feature_dims=None,
-        callbacks=None,
-    ):
         """Entrena el modelo con los datos proporcionados
-
->>>>>>> c0422381
+        
         Args:
             X_train: Datos de entrenamiento
             y_train: Etiquetas de entrenamiento
@@ -417,138 +181,53 @@
         """
         if self.model is None:
             self.build_model(feature_dims)
-<<<<<<< HEAD
-        
-        # Crear dataset de entrenamiento optimizado
-        train_dataset = self._create_tf_dataset(
-            X_train, y_train, feature_dims, 
-            batch_size=self.config['batch_size'], 
-            shuffle=True, cache=True
-        )
-        
-        # Configurar los datos de validación si se proporcionan
-        validation_data = None
-        if X_val is not None and y_val is not None:
-            validation_data = self._create_tf_dataset(
-                X_val, y_val, feature_dims, 
-                batch_size=self.config['batch_size'], 
-                shuffle=False, cache=True
-            )
-        
-        # Configurar directorio para TensorBoard
-        timestamp = datetime.now().strftime("%Y%m%d-%H%M%S")
-        self.tb_log_dir = f"./logs/fit/{timestamp}"
-        
-        # Definir callbacks avanzados
-        default_callbacks = [
-            # Early stopping mejorado
-            EarlyStopping(
-                monitor='val_loss' if validation_data else 'loss',
-                patience=self.config['early_stopping_patience'],
-                restore_best_weights=True,
-                verbose=1
-            ),
-            # Learning rate scheduler
-            ReduceLROnPlateau(
-                monitor='val_loss' if validation_data else 'loss',
-                factor=self.config['reduce_lr_factor'],
-                patience=self.config['reduce_lr_patience'],
-                min_lr=self.config['min_learning_rate'],
-                verbose=1
-            ),
-           # TensorBoard
-            TensorBoard(log_dir=self.tb_log_dir, histogram_freq=1, write_graph=True,
-                    write_images=True, update_freq='epoch', profile_batch='500,520'),
-            # Checkpoint para guardar mejor modelo
-            ModelCheckpoint(
-                filepath='./checkpoints/model_{epoch:02d}_{val_loss:.4f}.keras' 
-                if validation_data else './checkpoints/model_{epoch:02d}_{loss:.4f}.keras',
-                save_best_only=True,
-                monitor='val_loss' if validation_data else 'loss',
-                verbose=1
-            )
-        ]
-       
-        # Combinar con callbacks proporcionados
-=======
-
+        
         # Preparar los inputs
         train_inputs = self.prepare_inputs(X_train, feature_dims)
-
+        
         # Configurar los datos de validación si se proporcionan
         validation_data = None
         if X_val is not None and y_val is not None:
             val_inputs = self.prepare_inputs(X_val, feature_dims)
             validation_data = (val_inputs, y_val)
-
+        
         # Definir callbacks por defecto con mayor patience para EarlyStopping
         default_callbacks = [
             tf.keras.callbacks.EarlyStopping(
-                monitor="val_loss" if validation_data else "loss",
+                monitor='val_loss' if validation_data else 'loss',
                 patience=30,  # Aumentado de 15 a 30 para permitir más épocas
                 restore_best_weights=True,
-                verbose=1,  # Añadido para ver cuando se activa
+                verbose=1  # Añadido para ver cuando se activa
             ),
             # Añadir más callbacks por defecto para mejor monitoreo
             tf.keras.callbacks.ReduceLROnPlateau(
-                monitor="val_loss" if validation_data else "loss",
+                monitor='val_loss' if validation_data else 'loss',
                 factor=0.5,
                 patience=10,
                 min_lr=1e-6,
-                verbose=1,
-            ),
+                verbose=1
+            )
         ]
-
+        
         # Combinar con callbacks proporcionados por el usuario, priorizando estos últimos
->>>>>>> c0422381
         all_callbacks = default_callbacks.copy()
         if callbacks:
             all_callbacks.extend(callbacks)
-
-<<<<<<< HEAD
-        print(f"Iniciando entrenamiento con {self.config['batch_size']} muestras por batch")
-        print(f"Optimizador: {self.config['optimizer']}, Learning rate: {self.config['learning_rate']}")
-        print(f"TensorBoard: {self.tb_log_dir}")
-        
-        # Registrar tiempo de inicio
-        start_time = time.time()
-        
-        # Entrenar modelo con datasets optimizados
-        history = self.model.fit(
-            train_dataset,
-            epochs=self.config['epochs'],
-=======
+        
         # Entrenar modelo
         history = self.model.fit(
             train_inputs,
             y_train,
-            epochs=self.config.get("epochs", 100),
-            batch_size=self.config.get("batch_size", 32),
->>>>>>> c0422381
+            epochs=self.config.get('epochs', 100),
+            batch_size=self.config.get('batch_size', 32),
             validation_data=validation_data,
             verbose=1,
             callbacks=all_callbacks,
         )
-<<<<<<< HEAD
-        
-        # Calcular tiempo de entrenamiento
-        training_time = time.time() - start_time
-        print(f"Entrenamiento completado en {training_time:.2f} segundos")
         
         # Guardar historia para análisis posterior
         self.history = history
         
-        # Registrar métricas finales
-        if validation_data:
-            final_val_loss = history.history['val_loss'][-1]
-            print(f"Pérdida final en validación: {final_val_loss:.4f}")
-        
-=======
-
-        # Guardar historia para análisis posterior
-        self.history = history
-
->>>>>>> c0422381
         return history
 
     def predict(self, X, feature_dims):
@@ -562,28 +241,14 @@
             Predicciones del modelo
         """
         if self.model is None:
-<<<<<<< HEAD
             raise ValueError("El modelo no está entrenado. Ejecute build_model y train primero.")
             
-        # Preparar dataset para predicción
-        batch_size = min(len(X), self.config['batch_size'] * 2)  # Batch más grande para inferencia
-=======
-            raise ValueError(
-                "El modelo no está entrenado. Ejecute build_model y train primero."
-            )
-
         # Preparar inputs
->>>>>>> c0422381
         inputs = self.prepare_inputs(X, feature_dims)
 
         # Realizar predicción
-<<<<<<< HEAD
-        predictions = self.model.predict(inputs, batch_size=batch_size)
-        
-=======
         predictions = self.model.predict(inputs)
-
->>>>>>> c0422381
+        
         return predictions.flatten()
 
     def evaluate(self, X, y, feature_dims):
@@ -598,38 +263,20 @@
             Diccionario con métricas de evaluación
         """
         if self.model is None:
-<<<<<<< HEAD
             raise ValueError("El modelo no está entrenado. Ejecute build_model y train primero.")
             
-        # Crear dataset optimizado para evaluación
-        test_dataset = self._create_tf_dataset(X, y, feature_dims, shuffle=False)
-            
-        # Evaluar el modelo
-        metrics = self.model.evaluate(test_dataset, verbose=1)
-        
-=======
-            raise ValueError(
-                "El modelo no está entrenado. Ejecute build_model y train primero."
-            )
-
         # Preparar inputs
         inputs = self.prepare_inputs(X, feature_dims)
-
+        
         # Evaluar el modelo
         metrics = self.model.evaluate(inputs, y, verbose=1)
-
->>>>>>> c0422381
+        
         # Crear diccionario de métricas
         metrics_dict = {"loss": metrics[0], "mae": metrics[1], "mape": metrics[2]}
 
         # Realizar predicciones para análisis adicional
-<<<<<<< HEAD
-        y_pred = self.predict(X, feature_dims)
-        
-=======
         y_pred = self.model.predict(inputs).flatten()
-
->>>>>>> c0422381
+        
         # Calcular error cuadrático medio (MSE)
         mse = np.mean((y - y_pred) ** 2)
         metrics_dict["mse"] = mse
@@ -663,32 +310,7 @@
         # Guardar configuración
         config_path = os.path.join(model_dir, f"{name}_config.joblib")
         joblib.dump(self.config, config_path)
-<<<<<<< HEAD
-        
-        # Guardar historial de entrenamiento si existe
-        if self.history is not None:
-            history_path = os.path.join(model_dir, f'{name}_history.json')
-            history_dict = {
-                'loss': [float(val) for val in self.history.history.get('loss', [])],
-                'mae': [float(val) for val in self.history.history.get('mae', [])],
-                'mape': [float(val) for val in self.history.history.get('mape', [])]
-            }
-            
-            # Añadir métricas de validación si existen
-            if 'val_loss' in self.history.history:
-                history_dict['val_loss'] = [float(val) for val in self.history.history['val_loss']]
-                history_dict['val_mae'] = [float(val) for val in self.history.history['val_mae']]
-                history_dict['val_mape'] = [float(val) for val in self.history.history['val_mape']]
-                
-            # Guardar como JSON
-            with open(history_path, 'w') as f:
-                json.dump(history_dict, f)
-                
-            print(f"Historial de entrenamiento guardado en {history_path}")
-        
-=======
-
->>>>>>> c0422381
+        
         print(f"Modelo guardado en {model_path}")
         print(f"Configuración guardada en {config_path}")
 
@@ -720,34 +342,12 @@
 
         # Cargar modelo
         instance.model = load_model(model_path)
-<<<<<<< HEAD
-        
-        # Cargar historial si existe
-        history_path = os.path.join(model_dir, f'{name}_history.json')
-        if os.path.exists(history_path):
-            try:
-                with open(history_path, 'r') as f:
-                    history_dict = json.load(f)
-                    
-                # Crear objeto History falso con los datos cargados
-                history = type('History', (), {'history': history_dict})
-                instance.history = history
-            except Exception as e:
-                print(f"Error al cargar historial: {e}")
         
         return instance
     
-    def plot_history(self, save_path=None, figsize=(15, 10)):
-        """Grafica la historia del entrenamiento con métricas adicionales
-        
-=======
-
-        return instance
-
     def plot_history(self, save_path=None):
         """Grafica la historia del entrenamiento
-
->>>>>>> c0422381
+        
         Args:
             save_path: Ruta donde guardar la gráfica (opcional)
             figsize: Tamaño de la figura
@@ -756,86 +356,37 @@
             raise ValueError("No hay historia de entrenamiento. Ejecute train primero.")
 
         # Crear figura
-<<<<<<< HEAD
-        plt.figure(figsize=figsize)
-        
-        # 1. Gráfica de pérdida
-        plt.subplot(2, 2, 1)
-        plt.plot(self.history.history['loss'], label='Train', linewidth=2)
-        if 'val_loss' in self.history.history:
-            plt.plot(self.history.history['val_loss'], label='Validation', linewidth=2)
-        plt.title('Loss (MSE)', fontsize=14)
-        plt.xlabel('Epoch', fontsize=12)
-        plt.ylabel('Loss', fontsize=12)
-        plt.legend(fontsize=12)
-        plt.grid(True, alpha=0.3)
-        
-        # 2. Gráfica de error absoluto medio (MAE)
-        plt.subplot(2, 2, 2)
-        plt.plot(self.history.history['mae'], label='Train', linewidth=2)
-        if 'val_mae' in self.history.history:
-            plt.plot(self.history.history['val_mae'], label='Validation', linewidth=2)
-        plt.title('Mean Absolute Error', fontsize=14)
-        plt.xlabel('Epoch', fontsize=12)
-        plt.ylabel('MAE', fontsize=12)
-        plt.legend(fontsize=12)
-        plt.grid(True, alpha=0.3)
-        
-        # 3. Gráfica de MAPE
-        plt.subplot(2, 2, 3)
-        plt.plot(self.history.history['mape'], label='Train', linewidth=2)
-        if 'val_mape' in self.history.history:
-            plt.plot(self.history.history['val_mape'], label='Validation', linewidth=2)
-        plt.title('Mean Absolute Percentage Error', fontsize=14)
-        plt.xlabel('Epoch', fontsize=12)
-        plt.ylabel('MAPE (%)', fontsize=12)
-        plt.legend(fontsize=12)
-        plt.grid(True, alpha=0.3)
-        
-        # 4. Tasa de aprendizaje (si está disponible)
-        if 'lr' in self.history.history:
-            plt.subplot(2, 2, 4)
-            plt.plot(self.history.history['lr'], linewidth=2)
-            plt.title('Learning Rate', fontsize=14)
-            plt.xlabel('Epoch', fontsize=12)
-            plt.ylabel('Learning Rate', fontsize=12)
-            plt.yscale('log')  # Escala logarítmica para LR
-            plt.grid(True, alpha=0.3)
-        
-=======
         plt.figure(figsize=(12, 5))
-
+        
         # Gráfica de pérdida
         plt.subplot(1, 2, 1)
-        plt.plot(self.history.history["loss"], label="Train")
-        if "val_loss" in self.history.history:
-            plt.plot(self.history.history["val_loss"], label="Validation")
-        plt.title("Loss")
-        plt.xlabel("Epoch")
-        plt.ylabel("Loss")
+        plt.plot(self.history.history['loss'], label='Train')
+        if 'val_loss' in self.history.history:
+            plt.plot(self.history.history['val_loss'], label='Validation')
+        plt.title('Loss')
+        plt.xlabel('Epoch')
+        plt.ylabel('Loss')
         plt.legend()
         plt.grid(True, alpha=0.3)
-
+        
         # Gráfica de error absoluto medio (MAE)
         plt.subplot(1, 2, 2)
-        plt.plot(self.history.history["mae"], label="Train")
-        if "val_mae" in self.history.history:
-            plt.plot(self.history.history["val_mae"], label="Validation")
-        plt.title("Mean Absolute Error")
-        plt.xlabel("Epoch")
-        plt.ylabel("MAE")
+        plt.plot(self.history.history['mae'], label='Train')
+        if 'val_mae' in self.history.history:
+            plt.plot(self.history.history['val_mae'], label='Validation')
+        plt.title('Mean Absolute Error')
+        plt.xlabel('Epoch')
+        plt.ylabel('MAE')
         plt.legend()
         plt.grid(True, alpha=0.3)
-
->>>>>>> c0422381
+        
         plt.tight_layout()
 
         # Guardar gráfica si se proporciona ruta
         if save_path:
             plt.savefig(save_path, dpi=300, bbox_inches='tight')
             print(f"Gráfica guardada en {save_path}")
-<<<<<<< HEAD
-            
+
         plt.show()
         
     def feature_importance(self, X, y, feature_dims, feature_names=None, n_samples=1000):
@@ -883,8 +434,4 @@
             'importance_std': perm_importance.importances_std
         }).sort_values('importance_mean', ascending=False)
         
-        return importance_df
-=======
-
-        plt.show()
->>>>>>> c0422381
+        return importance_df