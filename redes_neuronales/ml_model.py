<<<<<<< HEAD
=======
# ml_model.py
from tensorflow.keras.models import Model
from tensorflow.keras.layers import (
    Dense,
    Embedding,
    LSTM,
    Input,
    Concatenate,
    Dropout,
    BatchNormalization,
    Add,
)
from tensorflow.keras.losses import MeanSquaredError
from tensorflow.keras.preprocessing.text import Tokenizer
from tensorflow.keras.callbacks import EarlyStopping, ModelCheckpoint, ReduceLROnPlateau
import tensorflow as tf
from tensorflow.keras.layers import Reshape
from sklearn.preprocessing import StandardScaler
from sklearn.model_selection import KFold
import numpy as np
import os


class EstimacionModel:
    """Modelo para estimar tiempos de proyectos usando RNN"""

    def __init__(self, config):
        """
        Inicializa el modelo con la configuración dada

        Args:
            config (dict): Diccionario con parámetros de configuración
        """
        self.config = config
        self.model = self._build_model()

    def normalize_data(self, X_numeric):
        """
        Normaliza las características numéricas usando StandardScaler

        Args:
            X_numeric: Array con features numéricas [complejidad, prioridad, tareas_requerimiento]
        Returns:
            X_normalized: Array normalizado
            scaler: Objeto StandardScaler entrenado
        """
        self.scaler = StandardScaler()
        X_normalized = self.scaler.fit_transform(X_numeric)
        return X_normalized, self.scaler

    def _build_numeric_branch(self):
        """Construye la rama para procesar características numéricas y de requerimiento"""
        # Input para complejidad y prioridad
        numeric_input = Input(shape=(2,), name="numeric_input")

        # Input para información del requerimiento (4 características)
        req_input = Input(shape=(4,), name="req_input")  # Cambiar a 4

        # Procesar features numéricas
        x1 = Dense(64, activation="relu", name="numeric_dense")(numeric_input)
        x1 = BatchNormalization(name="numeric_batch_norm")(x1)
        x1 = Dropout(self.config["dropout_rate"])(x1)

        # Procesar información del requerimiento
        x2 = Dense(32, activation="relu", name="req_dense")(
            req_input
        )  # Procesa 4 características
        x2 = BatchNormalization(name="req_batch_norm")(x2)
        x2 = Dropout(self.config["dropout_rate"])(x2)

        # Combinar con nombre único
        x = Concatenate(name="concatenate_numeric")([x1, x2])
        return [numeric_input, req_input], x

    def _build_task_type_branch(self):
        """Construye la rama para procesar tipos de tareas"""
        task_input = Input(shape=(1,), name="task_input")
        x = Embedding(self.config["vocab_size"], 32, name="embedding")(task_input)
        x = Reshape((1, 32), name="reshape")(x)
        x = LSTM(32, return_sequences=False, name="lstm")(x)
        x = BatchNormalization()(x)
        x = Dropout(0.2)(x)
        return task_input, x

    def _build_model(self):
        """Construye el modelo completo para estimación de tiempos"""
        # Rama numérica y de requerimiento
        [numeric_input, req_input], x1 = self._build_numeric_branch()

        # Rama de tipo de tarea
        task_input = Input(shape=(1,), name="task_input")
        x2 = Embedding(self.config["vocab_size"], 32, name="task_embedding")(task_input)
        x2 = Reshape((32,), name="task_reshape")(x2)
        x2 = Dense(32, activation="relu", name="task_dense")(x2)
        x2 = BatchNormalization(name="task_batch_norm")(x2)
        x2 = Dropout(self.config["dropout_rate"], name="task_dropout")(x2)

        # Combinar todas las características
        combined = Concatenate(name="concatenate_features")([x1, x2])

        # Capas densas finales
        x = Dense(128, activation="relu", name="combined_dense_1")(combined)
        x = BatchNormalization(name="combined_batch_norm_1")(x)
        x = Dropout(self.config["dropout_rate"], name="combined_dropout_1")(x)

        x = Dense(64, activation="relu", name="combined_dense_2")(x)
        x = BatchNormalization(name="combined_batch_norm_2")(x)
        x = Dropout(self.config["dropout_rate"], name="combined_dropout_2")(x)

        output = Dense(1, activation="linear", name="output")(x)

        model = Model(inputs=[numeric_input, req_input, task_input], outputs=output)
        model.compile(optimizer="adam", loss="mse", metrics=["mae", "mse"])

        return model

    def cross_validate_model(self, X_num, X_task, X_req, y, n_splits=5):
        """
        Implementa validación cruzada

        Args:
            X_num: Features numéricas
            X_task: Tipos de tarea codificados
            X_req: Información del requerimiento
            y: Valores objetivo (duracion)
            n_splits: Número de divisiones para CV
        """
        kf = KFold(n_splits=n_splits, shuffle=True, random_state=42)
        scores = []

        for train_idx, val_idx in kf.split(X_num):
            # Dividir datos
            X_num_train, X_num_val = X_num[train_idx], X_num[val_idx]
            X_task_train, X_task_val = X_task[train_idx], X_task[val_idx]
            X_req_train, X_req_val = X_req[train_idx], X_req[val_idx]
            y_train, y_val = y[train_idx], y[val_idx]

            # Normalizar datos numéricos
            X_num_train_norm, scaler = self.normalize_data(X_num_train)
            X_num_val_norm = scaler.transform(X_num_val)

            # Entrenar modelo
            history = self.train(
                [X_num_train_norm, X_req_train, X_task_train],
                y_train,
                validation_data=([X_num_val_norm, X_req_val, X_task_val], y_val),
                epochs=100,
            )

            val_score = min(history.history["val_loss"])
            scores.append(val_score)

        return np.mean(scores), np.std(scores)

    def analyze_feature_importance(self, X_num, X_task, X_req, y, feature_names=None):
        """Analiza la importancia de las características"""
        if feature_names is None:
            feature_names = ["Complejidad", "Prioridad", "Info Requerimiento"]

        base_prediction = self.model.predict([X_num, X_req, X_task])
        importance_scores = []

        # Analizar features numéricas
        for i in range(X_num.shape[1]):
            X_modified = X_num.copy()
            X_modified[:, i] = np.mean(X_num[:, i])
            new_prediction = self.model.predict([X_modified, X_req, X_task])
            importance = np.mean(np.abs(base_prediction - new_prediction))
            importance_scores.append((feature_names[i], importance))

        # Analizar importancia de info del requerimiento
        X_req_modified = np.full_like(X_req, np.mean(X_req))
        req_prediction = self.model.predict([X_num, X_req_modified, X_task])
        req_importance = np.mean(np.abs(base_prediction - req_prediction))
        importance_scores.append(("Info Requerimiento", req_importance))

        # Analizar importancia del tipo de tarea
        X_task_modified = np.full_like(X_task, np.mean(X_task))
        task_prediction = self.model.predict([X_num, X_req, X_task_modified])
        task_importance = np.mean(np.abs(base_prediction - task_prediction))
        importance_scores.append(("Tipo de Tarea", task_importance))

        return sorted(importance_scores, key=lambda x: x[1], reverse=True)

    def predict_individual_task(self, X_num, X_task, X_req):
        """Predice considerando el contexto del requerimiento"""
        prediction = self.model.predict([X_num, X_req, X_task])
        return {
            "tiempo_estimado": prediction[0][0],
            "complejidad": X_num[0][0],
            "prioridad": X_num[0][1],
            "tipo_tarea": X_task[0],
            "contexto_req": X_req[0][0],
        }

    def get_callbacks(self):
        return [
            EarlyStopping(monitor="val_loss", patience=15, restore_best_weights=True),
            ReduceLROnPlateau(monitor="val_loss", factor=0.2, patience=5),
            ModelCheckpoint("best_model.h5", monitor="val_loss", save_best_only=True),
        ]

    def train(self, inputs, targets, validation_data=None, epochs=100):
        """Train model with validation"""
        callbacks = [
            tf.keras.callbacks.EarlyStopping(
                monitor="loss" if validation_data is None else "val_loss",
                patience=10,
                restore_best_weights=True,
            ),
            tf.keras.callbacks.ModelCheckpoint(
                "models/best_model.keras",
                monitor="loss" if validation_data is None else "val_loss",
                save_best_only=True,
            ),
        ]

        history = self.model.fit(
            inputs,
            targets,
            validation_data=validation_data,
            epochs=epochs,
            callbacks=callbacks,
            verbose=1,
        )

        # Guardar el modelo con opciones específicas
        save_path = os.path.join(
            os.path.dirname(__file__), "models", "modelo_estimacion.keras"
        )
        self.model.save(
            save_path,
            save_format="keras",
            options=tf.saved_model.SaveOptions(experimental_io_device="/job:localhost"),
        )
        return history

    def predict(self, X_num, X_task, X_req):
        """Realiza predicciones"""
        return self.model.predict([X_num, X_req, X_task])


class DataPreprocessor:
    """Clase para preprocesamiento de datos"""

    def __init__(self):
        self.tokenizer = Tokenizer()

    def fit_tokenizer(self, task_types):
        """Entrena el tokenizer con tipos de tarea"""
        self.tokenizer.fit_on_texts(task_types)

    def encode_task_types(self, task_types):
        """Codifica tipos de tarea"""
        return self.tokenizer.texts_to_sequences(task_types)

    def decode_task_types(self, encoded_tasks):
        """Decodifica tipos de tarea"""
        return self.tokenizer.sequences_to_texts(encoded_tasks)
>>>>>>> c0422381
<|MERGE_RESOLUTION|>--- conflicted
+++ resolved
@@ -1,5 +1,3 @@
-<<<<<<< HEAD
-=======
 # ml_model.py
 from tensorflow.keras.models import Model
 from tensorflow.keras.layers import (
@@ -188,18 +186,18 @@
         """Predice considerando el contexto del requerimiento"""
         prediction = self.model.predict([X_num, X_req, X_task])
         return {
-            "tiempo_estimado": prediction[0][0],
-            "complejidad": X_num[0][0],
-            "prioridad": X_num[0][1],
-            "tipo_tarea": X_task[0],
-            "contexto_req": X_req[0][0],
+            'tiempo_estimado': prediction[0][0],
+            'complejidad': X_num[0][0],
+            'prioridad': X_num[0][1],
+            'tipo_tarea': X_task[0],
+            'contexto_req': X_req[0][0],
         }
 
     def get_callbacks(self):
         return [
-            EarlyStopping(monitor="val_loss", patience=15, restore_best_weights=True),
-            ReduceLROnPlateau(monitor="val_loss", factor=0.2, patience=5),
-            ModelCheckpoint("best_model.h5", monitor="val_loss", save_best_only=True),
+            EarlyStopping(monitor='val_loss', patience=15, restore_best_weights=True),
+            ReduceLROnPlateau(monitor='val_loss', factor=0.2, patience=5),
+            ModelCheckpoint('best_model.h5', monitor='val_loss', save_best_only=True),
         ]
 
     def train(self, inputs, targets, validation_data=None, epochs=100):
@@ -232,8 +230,8 @@
         )
         self.model.save(
             save_path,
-            save_format="keras",
-            options=tf.saved_model.SaveOptions(experimental_io_device="/job:localhost"),
+            save_format='keras',
+            options=tf.saved_model.SaveOptions(experimental_io_device='/job:localhost'),
         )
         return history
 
@@ -258,5 +256,4 @@
 
     def decode_task_types(self, encoded_tasks):
         """Decodifica tipos de tarea"""
-        return self.tokenizer.sequences_to_texts(encoded_tasks)
->>>>>>> c0422381
+        return self.tokenizer.sequences_to_texts(encoded_tasks)