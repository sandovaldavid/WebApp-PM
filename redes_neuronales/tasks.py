"""
Este archivo define tareas asíncronas que pueden ejecutarse con Celery
o con procesos separados según la configuración.

Mejoras implementadas:
- Uso de procesos en lugar de hilos para superar limitaciones del GIL
- Mejor manejo de errores con registro detallado
- Sistema de seguimiento de tareas activas
- Compatibilidad con la interfaz de Celery para migración futura
- Soporte para cancelación y verificación de estado
"""

import os
import sys
import time
import uuid
import traceback
import logging
import signal
import atexit
from multiprocessing import Process
from datetime import datetime

from django.utils import timezone
from django.core.cache import cache

from redes_neuronales.ipc_utils import get_queue_for_training, clear_queue_for_training, send_update

# Configuración de logging
logger = logging.getLogger(__name__)

# Almacenamiento global para tareas activas
_ACTIVE_TASKS = {}

<<<<<<< HEAD
# Diccionario para rastrear procesos activos
active_processes = {}

def cleanup_processes():
    """Función para limpiar procesos al apagar el servidor"""
    for pid, process in list(active_processes.items()):
        if process.is_alive():
            try:
                os.kill(pid, signal.SIGTERM)
                print(f"Proceso {pid} terminado durante la limpieza")
            except:
                pass

# Registrar función de limpieza para ejecutarla al apagar
atexit.register(cleanup_processes)
=======
>>>>>>> c0422381

class TaskStatus:
    """Estados posibles de una tarea"""

    PENDING = "pending"
    RUNNING = "running"
    COMPLETED = "completed"
    FAILED = "failed"


class AsyncTask:
    """Implementación mejorada de tareas asíncronas usando procesos en lugar de hilos"""
<<<<<<< HEAD
    
    def __init__(self, target_func=None, name=None):
=======

    def __init__(self, target_func, name=None):
>>>>>>> c0422381
        """
        Inicializa una nueva tarea asíncrona

        Args:
            target_func: Función objetivo a ejecutar
            name: Nombre descriptivo para la tarea
        """
        self.target_func = target_func
<<<<<<< HEAD
        self.name = name or (target_func.__name__ if target_func else "async_task")
        self.active_tasks = {}
        self.results = {}
        
=======
        self.name = name or target_func.__name__

>>>>>>> c0422381
    def _error_handler(self, task_id, error, traceback_str):
        """Maneja errores de tareas en procesos separados"""
        logger.error(
            f"Error en tarea {task_id} ({self.name}): {error}\n{traceback_str}"
        )

        if task_id in _ACTIVE_TASKS:
            _ACTIVE_TASKS[task_id]["status"] = TaskStatus.FAILED
            _ACTIVE_TASKS[task_id]["error"] = str(error)
            _ACTIVE_TASKS[task_id]["traceback"] = traceback_str
            _ACTIVE_TASKS[task_id]["end_time"] = datetime.now()

        # Actualizar el estado en cache para la interfaz web
        config_key = f"training_config_{task_id}"
        config = cache.get(config_key)
        if config:
            config["status"] = "failed"
            config["error"] = str(error)
            cache.set(config_key, config, 7200)  # 2 horas
<<<<<<< HEAD
    
    def _process_wrapper(self, task_id, args, kwargs):
        """Función wrapper que se ejecuta en el proceso hijo"""
=======

    def _process_wrapper(self, task_id, args, kwargs, result_queue):
        """Wrapper para ejecutar una función en un proceso separado y capturar excepciones"""
>>>>>>> c0422381
        try:
            import os
            from .debug_utils import trace_log
            
            # Registrar inicio con diagnóstico detallado
            trace_log(f"Proceso hijo iniciado con PID={os.getpid()} para task_id={task_id}", 
                      category="PROCESS_START", include_stack=True)
                
            # Verificar el estado de registro
            if task_id in _ACTIVE_TASKS:
<<<<<<< HEAD
                _ACTIVE_TASKS[task_id]['status'] = TaskStatus.RUNNING
                _ACTIVE_TASKS[task_id]['start_time'] = datetime.now()
                trace_log(f"Task {task_id} marcada como RUNNING en _ACTIVE_TASKS", category="PROCESS_STATE")
            else:
                trace_log(f"¡ADVERTENCIA! Task {task_id} no encontrada en _ACTIVE_TASKS", category="PROCESS_WARNING")
                # Crearla si no existe
                _ACTIVE_TASKS[task_id] = {
                    'id': task_id,
                    'name': self.name,
                    'status': TaskStatus.RUNNING,
                    'create_time': datetime.now(),
                    'start_time': datetime.now()
                }
            
            # Verificar que tenemos la función objetivo
            if not self.target_func:
                raise ValueError(f"No se ha definido una función objetivo para la tarea {task_id}")
            
            trace_log(f"Ejecutando función {self.target_func.__name__} con args={args}", 
                      category="PROCESS_EXEC")
                
=======
                _ACTIVE_TASKS[task_id]["status"] = TaskStatus.RUNNING
                _ACTIVE_TASKS[task_id]["start_time"] = datetime.now()

>>>>>>> c0422381
            # Ejecutar la función objetivo
            result = self.target_func(*args, **kwargs)

            # Registrar finalización exitosa
            trace_log(f"Función {self.target_func.__name__} completada exitosamente para task_id={task_id}", 
                      category="PROCESS_COMPLETE")
            
            if task_id in _ACTIVE_TASKS:
<<<<<<< HEAD
                _ACTIVE_TASKS[task_id]['status'] = TaskStatus.COMPLETED
                _ACTIVE_TASKS[task_id]['end_time'] = datetime.now()
            
            # Almacenar resultado y marcarlo como completado
            self.results[task_id] = {
                'status': 'completed',
                'result': result
            }
            
            # Señalizar que el proceso ha terminado
            send_update(task_id, {
                'type': 'process_complete',
                'task_id': task_id,
                'status': 'completed',
                'timestamp': time.time()
            })
            
        except Exception as e:
            import traceback
            error_trace = traceback.format_exc()
            print(f"Error en proceso {task_id}: {str(e)}\n{error_trace}")
            
            # Registrar el error con diagnóstico detallado
            trace_log(f"Error en proceso {task_id}: {str(e)}\n{error_trace}", 
                      category="PROCESS_ERROR", include_stack=True)
            
            # Registrar el error
            self.results[task_id] = {
                'status': 'error',
                'error': str(e),
                'traceback': error_trace
            }
            self._error_handler(task_id, e, error_trace)
            
            # Señalizar error
            send_update(task_id, {
                'type': 'process_error',
                'task_id': task_id,
                'error': str(e),
                'timestamp': time.time()
            })
    
=======
                _ACTIVE_TASKS[task_id]["status"] = TaskStatus.COMPLETED
                _ACTIVE_TASKS[task_id]["end_time"] = datetime.now()

            # Devolver resultado
            result_queue.put((True, result))

        except Exception as e:
            error_traceback = traceback.format_exc()
            self._error_handler(task_id, e, error_traceback)
            result_queue.put((False, str(e)))

>>>>>>> c0422381
    def delay(self, *args, **kwargs):
        """
        Ejecuta la tarea en un proceso separado
        Similar a la interfaz de Celery para facilitar migración futura

        Returns:
            AsyncResult: Objeto que simula AsyncResult de Celery
        """
        if not self.target_func:
            raise ValueError("No se ha especificado una función objetivo para esta tarea")
            
        task_id = str(uuid.uuid4())
<<<<<<< HEAD
        
        # Registrar la nueva tarea con mejor diagnóstico
        from .debug_utils import trace_log
        trace_log(f"Creando nueva tarea asíncrona: id={task_id}, nombre={self.name}, función={self.target_func.__name__}", 
                category="TASK_CREATE")
        
=======
        result_queue = Queue()

        # Registrar la nueva tarea
>>>>>>> c0422381
        _ACTIVE_TASKS[task_id] = {
            "id": task_id,
            "name": self.name,
            "status": TaskStatus.PENDING,
            "create_time": datetime.now(),
            "start_time": None,
            "end_time": None,
            "args": args,
            "kwargs": kwargs,
        }

        # Crear y iniciar el proceso
        process = Process(
<<<<<<< HEAD
            target=self._process_wrapper,
            args=(task_id, args, kwargs)
=======
            target=self._process_wrapper, args=(task_id, args, kwargs, result_queue)
>>>>>>> c0422381
        )
        process.daemon = True

        # Almacenar proceso para posible cancelación
<<<<<<< HEAD
        _ACTIVE_TASKS[task_id]['process'] = process
        
        # Iniciar proceso con diagnóstico
        trace_log(f"Iniciando proceso para task_id={task_id}", category="TASK_START")
        process.start()
        
        # Verificar que realmente se inició
        if process.is_alive():
            trace_log(f"Proceso iniciado con éxito para task_id={task_id}, PID={process.pid}", 
                     category="TASK_START_SUCCESS")
        else:
            trace_log(f"ADVERTENCIA: El proceso parece no haber iniciado para task_id={task_id}", 
                     category="TASK_START_FAIL")
        
        # Registrar en el diccionario global para limpieza
        pid = process.pid
        active_processes[pid] = process
        
=======
        _ACTIVE_TASKS[task_id]["process"] = process

        # Iniciar proceso
        process.start()

>>>>>>> c0422381
        # Retornar objeto similar a AsyncResult de Celery
        return AsyncResult(task_id, process)

    def start_task(self, func, *args, **kwargs):
        """Inicia una tarea asíncrona"""
        # Establecer la función objetivo si no está definida
        if not self.target_func and func:
            self.target_func = func
            
        # Generar ID único para la tarea (usar como training_id)
        task_id = str(uuid.uuid4())
        
        # Crear proceso
        process = Process(target=self._process_wrapper, 
                         args=(task_id, args, kwargs))
        process.daemon = True
        
        # Iniciar proceso
        process.start()
        
        # Registrar proceso
        self.active_tasks[task_id] = {
            'process': process,
            'pid': process.pid,
            'start_time': time.time(),
            'status': 'running'
        }
        
        # Registrar en el diccionario global para limpieza
        active_processes[process.pid] = process
        
        return task_id
    
    def get_task_status(self, task_id):
        """Obtiene el estado de una tarea"""
        if task_id in self.active_tasks:
            # Verificar si el proceso sigue vivo
            process = self.active_tasks[task_id]['process']
            if process.is_alive():
                return 'running'
            else:
                return self.results.get(task_id, {}).get('status', 'unknown')
        else:
            return 'not_found'
    
    def stop_task(self, task_id):
        """Detiene una tarea en ejecución"""
        if task_id in self.active_tasks:
            process = self.active_tasks[task_id]['process']
            pid = self.active_tasks[task_id]['pid']
            
            if process.is_alive():
                # Intentar terminar el proceso limpiamente
                try:
                    os.kill(pid, signal.SIGTERM)
                    process.join(5)  # Esperar 5 segundos
                    
                    # Si sigue vivo, forzar terminación
                    if process.is_alive():
                        os.kill(pid, signal.SIGKILL)
                        process.terminate()
                    
                    # Limpiar recursos
                    if pid in active_processes:
                        del active_processes[pid]
                    
                    # Limpiar cola de este entrenamiento
                    clear_queue_for_training(task_id)
                    
                    return True
                except Exception as e:
                    print(f"Error al detener tarea {task_id}: {str(e)}")
                    return False
            else:
                # El proceso ya terminó
                return True
        return False


class AsyncResult:
    """Simulación simplificada de AsyncResult de Celery"""
<<<<<<< HEAD
    
    def __init__(self, task_id, process):
        self.id = task_id
        self.process = process
    
=======

    def __init__(self, task_id, process, result_queue):
        self.id = task_id
        self.process = process
        self.result_queue = result_queue

>>>>>>> c0422381
    def ready(self):
        """Verifica si la tarea ha terminado"""
        if not self.process.is_alive():
            return True
<<<<<<< HEAD
        return False
    
=======
        return not self.result_queue.empty()

>>>>>>> c0422381
    def get(self, timeout=None, propagate=True):
        """Obtiene el resultado de la tarea, esperando si es necesario"""
        if not self.ready() and timeout:
            start_time = time.time()
            while not self.ready() and (time.time() - start_time < timeout):
                time.sleep(0.1)

        if not self.ready():
            raise TimeoutError("La tarea no ha terminado en el tiempo especificado")
<<<<<<< HEAD
            
        if self.process.exitcode != 0 and propagate:
            raise RuntimeError(f"La tarea falló con código de salida {self.process.exitcode}")
        
        # Buscar el resultado en el diccionario global
        for task_manager in [task_manager]:
            if self.id in task_manager.results:
                result_data = task_manager.results[self.id]
                if result_data.get('status') == 'error' and propagate:
                    raise RuntimeError(result_data.get('error', 'Error desconocido'))
                return result_data.get('result')
        
        return None

# Crear instancia singleton para ser usada en toda la aplicación
task_manager = AsyncTask()

# Inicializar las tareas principales - importamos la función aquí para evitar la importación circular
def create_training_task():
    # Importar la función de entrenamiento aquí para evitar importación circular
    from .entrenamiento_utils import ejecutar_entrenamiento
    return AsyncTask(ejecutar_entrenamiento, name="entrenamiento_modelo")

# Crear la tarea para el entrenamiento
start_training_process = create_training_task()
=======

        success, result = self.result_queue.get()
        if not success and propagate:
            raise RuntimeError(result)
        return result

    def cancel(self):
        """Cancela la tarea si sigue en ejecución"""
        if self.process.is_alive():
            self.process.terminate()
            if self.id in _ACTIVE_TASKS:
                _ACTIVE_TASKS[self.id]["status"] = "cancelled"
                _ACTIVE_TASKS[self.id]["end_time"] = datetime.now()
            return True
        return False


# Crear objetos de tarea para las funciones que necesitan ejecutarse de forma asíncrona
start_training_process = AsyncTask(ejecutar_entrenamiento, name="entrenamiento_modelo")
>>>>>>> c0422381


# Funciones de utilidad para gestión de tareas
def get_task_status(task_id):
    """Obtiene el estado actual de una tarea"""
    return _ACTIVE_TASKS.get(task_id, {"status": "unknown"})


def get_active_tasks():
    """Obtiene lista de tareas activas"""
    return {
        k: v
        for k, v in _ACTIVE_TASKS.items()
        if v.get("status") in [TaskStatus.PENDING, TaskStatus.RUNNING]
    }


def cleanup_completed_tasks(max_age_hours=24):
    """Limpia tareas completadas antiguas"""
    current_time = datetime.now()
    keys_to_remove = []

    for task_id, task_info in _ACTIVE_TASKS.items():
        if task_info.get("status") in [TaskStatus.COMPLETED, TaskStatus.FAILED]:
            end_time = task_info.get("end_time")
            if (
                end_time
                and (current_time - end_time).total_seconds() > max_age_hours * 3600
            ):
                keys_to_remove.append(task_id)

    for task_id in keys_to_remove:
        del _ACTIVE_TASKS[task_id]

    return len(keys_to_remove)<|MERGE_RESOLUTION|>--- conflicted
+++ resolved
@@ -32,25 +32,6 @@
 # Almacenamiento global para tareas activas
 _ACTIVE_TASKS = {}
 
-<<<<<<< HEAD
-# Diccionario para rastrear procesos activos
-active_processes = {}
-
-def cleanup_processes():
-    """Función para limpiar procesos al apagar el servidor"""
-    for pid, process in list(active_processes.items()):
-        if process.is_alive():
-            try:
-                os.kill(pid, signal.SIGTERM)
-                print(f"Proceso {pid} terminado durante la limpieza")
-            except:
-                pass
-
-# Registrar función de limpieza para ejecutarla al apagar
-atexit.register(cleanup_processes)
-=======
->>>>>>> c0422381
-
 class TaskStatus:
     """Estados posibles de una tarea"""
 
@@ -62,13 +43,8 @@
 
 class AsyncTask:
     """Implementación mejorada de tareas asíncronas usando procesos en lugar de hilos"""
-<<<<<<< HEAD
-    
-    def __init__(self, target_func=None, name=None):
-=======
-
+    
     def __init__(self, target_func, name=None):
->>>>>>> c0422381
         """
         Inicializa una nueva tarea asíncrona
 
@@ -77,15 +53,8 @@
             name: Nombre descriptivo para la tarea
         """
         self.target_func = target_func
-<<<<<<< HEAD
-        self.name = name or (target_func.__name__ if target_func else "async_task")
-        self.active_tasks = {}
-        self.results = {}
-        
-=======
         self.name = name or target_func.__name__
-
->>>>>>> c0422381
+        
     def _error_handler(self, task_id, error, traceback_str):
         """Maneja errores de tareas en procesos separados"""
         logger.error(
@@ -105,52 +74,15 @@
             config["status"] = "failed"
             config["error"] = str(error)
             cache.set(config_key, config, 7200)  # 2 horas
-<<<<<<< HEAD
-    
-    def _process_wrapper(self, task_id, args, kwargs):
-        """Función wrapper que se ejecuta en el proceso hijo"""
-=======
-
+    
     def _process_wrapper(self, task_id, args, kwargs, result_queue):
         """Wrapper para ejecutar una función en un proceso separado y capturar excepciones"""
->>>>>>> c0422381
         try:
-            import os
-            from .debug_utils import trace_log
-            
-            # Registrar inicio con diagnóstico detallado
-            trace_log(f"Proceso hijo iniciado con PID={os.getpid()} para task_id={task_id}", 
-                      category="PROCESS_START", include_stack=True)
-                
-            # Verificar el estado de registro
+            # Registrar inicio
             if task_id in _ACTIVE_TASKS:
-<<<<<<< HEAD
                 _ACTIVE_TASKS[task_id]['status'] = TaskStatus.RUNNING
                 _ACTIVE_TASKS[task_id]['start_time'] = datetime.now()
-                trace_log(f"Task {task_id} marcada como RUNNING en _ACTIVE_TASKS", category="PROCESS_STATE")
-            else:
-                trace_log(f"¡ADVERTENCIA! Task {task_id} no encontrada en _ACTIVE_TASKS", category="PROCESS_WARNING")
-                # Crearla si no existe
-                _ACTIVE_TASKS[task_id] = {
-                    'id': task_id,
-                    'name': self.name,
-                    'status': TaskStatus.RUNNING,
-                    'create_time': datetime.now(),
-                    'start_time': datetime.now()
-                }
-            
-            # Verificar que tenemos la función objetivo
-            if not self.target_func:
-                raise ValueError(f"No se ha definido una función objetivo para la tarea {task_id}")
-            
-            trace_log(f"Ejecutando función {self.target_func.__name__} con args={args}", 
-                      category="PROCESS_EXEC")
-                
-=======
-                _ACTIVE_TASKS[task_id]["status"] = TaskStatus.RUNNING
-                _ACTIVE_TASKS[task_id]["start_time"] = datetime.now()
-
->>>>>>> c0422381
+            
             # Ejecutar la función objetivo
             result = self.target_func(*args, **kwargs)
 
@@ -159,62 +91,17 @@
                       category="PROCESS_COMPLETE")
             
             if task_id in _ACTIVE_TASKS:
-<<<<<<< HEAD
                 _ACTIVE_TASKS[task_id]['status'] = TaskStatus.COMPLETED
                 _ACTIVE_TASKS[task_id]['end_time'] = datetime.now()
             
-            # Almacenar resultado y marcarlo como completado
-            self.results[task_id] = {
-                'status': 'completed',
-                'result': result
-            }
-            
-            # Señalizar que el proceso ha terminado
-            send_update(task_id, {
-                'type': 'process_complete',
-                'task_id': task_id,
-                'status': 'completed',
-                'timestamp': time.time()
-            })
-            
-        except Exception as e:
-            import traceback
-            error_trace = traceback.format_exc()
-            print(f"Error en proceso {task_id}: {str(e)}\n{error_trace}")
-            
-            # Registrar el error con diagnóstico detallado
-            trace_log(f"Error en proceso {task_id}: {str(e)}\n{error_trace}", 
-                      category="PROCESS_ERROR", include_stack=True)
-            
-            # Registrar el error
-            self.results[task_id] = {
-                'status': 'error',
-                'error': str(e),
-                'traceback': error_trace
-            }
-            self._error_handler(task_id, e, error_trace)
-            
-            # Señalizar error
-            send_update(task_id, {
-                'type': 'process_error',
-                'task_id': task_id,
-                'error': str(e),
-                'timestamp': time.time()
-            })
-    
-=======
-                _ACTIVE_TASKS[task_id]["status"] = TaskStatus.COMPLETED
-                _ACTIVE_TASKS[task_id]["end_time"] = datetime.now()
-
             # Devolver resultado
             result_queue.put((True, result))
-
+            
         except Exception as e:
             error_traceback = traceback.format_exc()
             self._error_handler(task_id, e, error_traceback)
             result_queue.put((False, str(e)))
-
->>>>>>> c0422381
+    
     def delay(self, *args, **kwargs):
         """
         Ejecuta la tarea en un proceso separado
@@ -227,18 +114,9 @@
             raise ValueError("No se ha especificado una función objetivo para esta tarea")
             
         task_id = str(uuid.uuid4())
-<<<<<<< HEAD
-        
-        # Registrar la nueva tarea con mejor diagnóstico
-        from .debug_utils import trace_log
-        trace_log(f"Creando nueva tarea asíncrona: id={task_id}, nombre={self.name}, función={self.target_func.__name__}", 
-                category="TASK_CREATE")
-        
-=======
         result_queue = Queue()
-
+        
         # Registrar la nueva tarea
->>>>>>> c0422381
         _ACTIVE_TASKS[task_id] = {
             "id": task_id,
             "name": self.name,
@@ -252,148 +130,35 @@
 
         # Crear y iniciar el proceso
         process = Process(
-<<<<<<< HEAD
             target=self._process_wrapper,
-            args=(task_id, args, kwargs)
-=======
-            target=self._process_wrapper, args=(task_id, args, kwargs, result_queue)
->>>>>>> c0422381
+            args=(task_id, args, kwargs, result_queue)
         )
         process.daemon = True
 
         # Almacenar proceso para posible cancelación
-<<<<<<< HEAD
         _ACTIVE_TASKS[task_id]['process'] = process
         
-        # Iniciar proceso con diagnóstico
-        trace_log(f"Iniciando proceso para task_id={task_id}", category="TASK_START")
-        process.start()
-        
-        # Verificar que realmente se inició
-        if process.is_alive():
-            trace_log(f"Proceso iniciado con éxito para task_id={task_id}, PID={process.pid}", 
-                     category="TASK_START_SUCCESS")
-        else:
-            trace_log(f"ADVERTENCIA: El proceso parece no haber iniciado para task_id={task_id}", 
-                     category="TASK_START_FAIL")
-        
-        # Registrar en el diccionario global para limpieza
-        pid = process.pid
-        active_processes[pid] = process
-        
-=======
-        _ACTIVE_TASKS[task_id]["process"] = process
-
         # Iniciar proceso
         process.start()
-
->>>>>>> c0422381
+        
         # Retornar objeto similar a AsyncResult de Celery
-        return AsyncResult(task_id, process)
-
-    def start_task(self, func, *args, **kwargs):
-        """Inicia una tarea asíncrona"""
-        # Establecer la función objetivo si no está definida
-        if not self.target_func and func:
-            self.target_func = func
-            
-        # Generar ID único para la tarea (usar como training_id)
-        task_id = str(uuid.uuid4())
-        
-        # Crear proceso
-        process = Process(target=self._process_wrapper, 
-                         args=(task_id, args, kwargs))
-        process.daemon = True
-        
-        # Iniciar proceso
-        process.start()
-        
-        # Registrar proceso
-        self.active_tasks[task_id] = {
-            'process': process,
-            'pid': process.pid,
-            'start_time': time.time(),
-            'status': 'running'
-        }
-        
-        # Registrar en el diccionario global para limpieza
-        active_processes[process.pid] = process
-        
-        return task_id
-    
-    def get_task_status(self, task_id):
-        """Obtiene el estado de una tarea"""
-        if task_id in self.active_tasks:
-            # Verificar si el proceso sigue vivo
-            process = self.active_tasks[task_id]['process']
-            if process.is_alive():
-                return 'running'
-            else:
-                return self.results.get(task_id, {}).get('status', 'unknown')
-        else:
-            return 'not_found'
-    
-    def stop_task(self, task_id):
-        """Detiene una tarea en ejecución"""
-        if task_id in self.active_tasks:
-            process = self.active_tasks[task_id]['process']
-            pid = self.active_tasks[task_id]['pid']
-            
-            if process.is_alive():
-                # Intentar terminar el proceso limpiamente
-                try:
-                    os.kill(pid, signal.SIGTERM)
-                    process.join(5)  # Esperar 5 segundos
-                    
-                    # Si sigue vivo, forzar terminación
-                    if process.is_alive():
-                        os.kill(pid, signal.SIGKILL)
-                        process.terminate()
-                    
-                    # Limpiar recursos
-                    if pid in active_processes:
-                        del active_processes[pid]
-                    
-                    # Limpiar cola de este entrenamiento
-                    clear_queue_for_training(task_id)
-                    
-                    return True
-                except Exception as e:
-                    print(f"Error al detener tarea {task_id}: {str(e)}")
-                    return False
-            else:
-                # El proceso ya terminó
-                return True
-        return False
+        return AsyncResult(task_id, process, result_queue)
 
 
 class AsyncResult:
     """Simulación simplificada de AsyncResult de Celery"""
-<<<<<<< HEAD
-    
-    def __init__(self, task_id, process):
-        self.id = task_id
-        self.process = process
-    
-=======
-
+    
     def __init__(self, task_id, process, result_queue):
         self.id = task_id
         self.process = process
         self.result_queue = result_queue
-
->>>>>>> c0422381
+    
     def ready(self):
         """Verifica si la tarea ha terminado"""
         if not self.process.is_alive():
             return True
-<<<<<<< HEAD
-        return False
-    
-=======
         return not self.result_queue.empty()
-
->>>>>>> c0422381
+    
     def get(self, timeout=None, propagate=True):
         """Obtiene el resultado de la tarea, esperando si es necesario"""
         if not self.ready() and timeout:
@@ -403,54 +168,24 @@
 
         if not self.ready():
             raise TimeoutError("La tarea no ha terminado en el tiempo especificado")
-<<<<<<< HEAD
-            
-        if self.process.exitcode != 0 and propagate:
-            raise RuntimeError(f"La tarea falló con código de salida {self.process.exitcode}")
-        
-        # Buscar el resultado en el diccionario global
-        for task_manager in [task_manager]:
-            if self.id in task_manager.results:
-                result_data = task_manager.results[self.id]
-                if result_data.get('status') == 'error' and propagate:
-                    raise RuntimeError(result_data.get('error', 'Error desconocido'))
-                return result_data.get('result')
-        
-        return None
-
-# Crear instancia singleton para ser usada en toda la aplicación
-task_manager = AsyncTask()
-
-# Inicializar las tareas principales - importamos la función aquí para evitar la importación circular
-def create_training_task():
-    # Importar la función de entrenamiento aquí para evitar importación circular
-    from .entrenamiento_utils import ejecutar_entrenamiento
-    return AsyncTask(ejecutar_entrenamiento, name="entrenamiento_modelo")
-
-# Crear la tarea para el entrenamiento
-start_training_process = create_training_task()
-=======
-
+            
         success, result = self.result_queue.get()
         if not success and propagate:
             raise RuntimeError(result)
         return result
-
+    
     def cancel(self):
         """Cancela la tarea si sigue en ejecución"""
         if self.process.is_alive():
             self.process.terminate()
             if self.id in _ACTIVE_TASKS:
-                _ACTIVE_TASKS[self.id]["status"] = "cancelled"
-                _ACTIVE_TASKS[self.id]["end_time"] = datetime.now()
+                _ACTIVE_TASKS[self.id]['status'] = 'cancelled'
+                _ACTIVE_TASKS[self.id]['end_time'] = datetime.now()
             return True
         return False
 
-
 # Crear objetos de tarea para las funciones que necesitan ejecutarse de forma asíncrona
 start_training_process = AsyncTask(ejecutar_entrenamiento, name="entrenamiento_modelo")
->>>>>>> c0422381
-
 
 # Funciones de utilidad para gestión de tareas
 def get_task_status(task_id):
