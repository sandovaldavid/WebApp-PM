--- conflicted
+++ resolved
@@ -17,128 +17,37 @@
 django.setup()
 
 from django.contrib.auth import get_user_model
-<<<<<<< HEAD
-=======
 from django.core.cache import cache
-
 # Añadir importación de timezone
->>>>>>> c0422381
 from django.utils import timezone
-from tensorflow.keras.callbacks import Callback
-
-<<<<<<< HEAD
-def _get_training_config(training_id, max_retries=3):
-    """
-    Obtiene la configuración de entrenamiento desde la caché con reintentos.
-    
-    Args:
-        training_id: ID único del entrenamiento
-        max_retries: Número máximo de reintentos si hay problemas de caché
-    
-    Returns:
-        dict: Configuración del entrenamiento o None si no se encuentra
-    """
-    from django.core.cache import cache
-    
-    config = None
-    retry_count = 0
-    
-    while not config and retry_count < max_retries:
-        try:
-            config = cache.get(f'training_config_{training_id}')
-            if config:
-                return config
-            
-            # Pequeña pausa antes de reintentar
-            if retry_count > 0:
-                time.sleep(0.1)
-                
-            retry_count += 1
-        except Exception as e:
-            print(f"Error al obtener la configuración del entrenamiento (intento {retry_count}): {str(e)}")
-            retry_count += 1
-    
-    return config
-
-def _validate_complete_data(update_data):
-    """
-    Valida que los datos de actualización de tipo 'complete' tengan la estructura correcta
-    """
-    required_fields = ['metrics', 'model_id']
-    for field in required_fields:
-        if field not in update_data:
-            # Ajustar campo faltante con un valor por defecto
-            if field == 'metrics':
-                update_data['metrics'] = {'MSE': 0, 'MAE': 0, 'RMSE': 0, 'R2': 0}
-            elif field == 'model_id':
-                update_data['model_id'] = update_data.get('training_id', 'unknown')
 
 def _add_update(training_id, update_data):
     """Añade una actualización al cache para ser enviada al cliente"""
     # Importar cache explícitamente 
     from django.core.cache import cache
-    
-    # Añadir timestamp si no existe
-    if 'timestamp' not in update_data:
-        update_data['timestamp'] = time.time()
-    
-    # Manejo especial para actualización de tipo 'complete'
-    if update_data.get('type') == 'complete':
-        _validate_complete_data(update_data)
-    
-    # Manejo especial para logs de época
-    if 'epoch' in update_data and 'total_epochs' in update_data:
-        if not update_data.get('is_epoch_log'):
-            update_data['is_epoch_log'] = True
-            
-    # Obtener configuración (con reintentos)
-    config = _get_training_config(training_id)
-    
-    # Actualizar y guardar config
-    if config:
-        if 'updates' not in config:
-            config['updates'] = []
-            
-        config['updates'].append(update_data)
-        config['last_activity_time'] = time.time()
-        
-        # Limitar cantidad de actualizaciones
-        if len(config['updates']) > 1000:
-            config['updates'] = config['updates'][-1000:]
-        
-        # Guardar en caché
-        return cache.set(f'training_config_{training_id}', config, 7200)  # 2 horas
-=======
-
-def _add_update(training_id, update_data):
-    """Añade una actualización al cache para ser enviada al cliente"""
-    # Intentar obtener la sesión del usuario
-    from django.core.cache import cache
     from django.contrib.sessions.models import Session
     from django.contrib.sessions.backends.db import SessionStore
     from django.contrib.auth import get_user_model
-
+    
     # Priorizar el uso del cache para mejor rendimiento
-    config_key = f"training_config_{training_id}"
+    config_key = f'training_config_{training_id}'
     config = cache.get(config_key)
-
+    
     # Verificar si tenemos la configuración
     if config is None:
         try:
-            user_id = cache.get(f"training_user_{training_id}")
+            user_id = cache.get(f'training_user_{training_id}')
             if not user_id:
                 print(f"No se encontró user_id para training_id: {training_id}")
                 return
-
+                
             User = get_user_model()
             user = User.objects.get(idusuario=user_id)
-
+            
             # Buscar en todas las sesiones activas
             for session in Session.objects.all():
                 session_data = session.get_decoded()
-                if session_data.get("_auth_user_id") and str(user.idusuario) == str(
-                    session_data.get("_auth_user_id")
-                ):
+                if session_data.get('_auth_user_id') and str(user.idusuario) == str(session_data.get('_auth_user_id')):
                     store = SessionStore(session_key=session.session_key)
                     config = store.get(config_key)
                     if config:
@@ -148,100 +57,92 @@
         except Exception as e:
             print(f"Error al buscar sesión: {e}")
             return
-
+    
     # Si encontramos la configuración, añadir la actualización
     if config:
         # Inicializar la lista de actualizaciones si no existe
-        if "updates" not in config:
-            config["updates"] = []
-
+        if 'updates' not in config:
+            config['updates'] = []
+            
         # Añadir timestamp consistente utilizando time.time() para compatibilidad
-        if "timestamp" not in update_data:
-            update_data["timestamp"] = time.time()
-
+        if 'timestamp' not in update_data:
+            update_data['timestamp'] = time.time()
+        
         # Enriquecer actualizaciones según su tipo
-        if update_data.get("type") == "progress":
+        if update_data.get('type') == 'progress':
             # Para actualizaciones de progreso, asegurar información de estado
-            if "stage" in update_data:
+            if 'stage' in update_data:
                 # Añadir texto descriptivo para mejor accesibilidad
-                if "status_text" not in update_data:
-                    if update_data["stage"] == "epoch_end":
-                        update_data["status_text"] = (
-                            f"Época {update_data.get('epoch', 0)}/{update_data.get('total_epochs', 0)}"
-                        )
-                    elif update_data["stage"] == "epoch_start":
-                        update_data["status_text"] = (
-                            f"Iniciando época {update_data.get('epoch', 0)}"
-                        )
-
+                if 'status_text' not in update_data:
+                    if update_data['stage'] == 'epoch_end':
+                        update_data['status_text'] = f"Época {update_data.get('epoch', 0)}/{update_data.get('total_epochs', 0)}"
+                    elif update_data['stage'] == 'epoch_start':
+                        update_data['status_text'] = f"Iniciando época {update_data.get('epoch', 0)}"
+                
                 # Asegurar que campos necesarios estén presentes
-                if "epoch" in update_data and "total_epochs" in update_data:
+                if 'epoch' in update_data and 'total_epochs' in update_data:
                     # Recalcular porcentaje de progreso para mayor precisión
-                    update_data["progress_percent"] = (
-                        update_data["epoch"] / update_data["total_epochs"]
-                    ) * 100
-
+                    update_data['progress_percent'] = (update_data['epoch'] / update_data['total_epochs']) * 100
+                
                 # Para actualizaciones de fin de época, asegurar métricas básicas
-                if update_data["stage"] == "epoch_end":
-                    for field in ["train_loss", "val_loss", "train_mae", "val_mae"]:
+                if update_data['stage'] == 'epoch_end':
+                    for field in ['train_loss', 'val_loss', 'train_mae', 'val_mae']:
                         if field not in update_data:
                             update_data[field] = 0.0
-
+        
         # Para actualizaciones de batch, añadir información contextual
-        elif update_data.get("type") == "batch_progress":
+        elif update_data.get('type') == 'batch_progress':
             # No sobrecargar con demasiadas actualizaciones
             current_time = time.time()
-            last_batch_time = config.get("last_batch_time", 0)
-
+            last_batch_time = config.get('last_batch_time', 0)
+            
             # Limitar frecuencia de actualizaciones de batch (máximo 1 por segundo)
             if current_time - last_batch_time < 1.0:
                 return  # Ignorar esta actualización
-
-            config["last_batch_time"] = current_time
-
+            
+            config['last_batch_time'] = current_time
+            
             # Asegurar campos necesarios
-            if "batch" not in update_data:
-                update_data["batch"] = 0
-
+            if 'batch' not in update_data:
+                update_data['batch'] = 0
+                
         # Para mensajes de log, añadir nivel por defecto
-        elif update_data.get("type") == "log":
-            if "level" not in update_data:
-                update_data["level"] = "info"
-
+        elif update_data.get('type') == 'log':
+            if 'level' not in update_data:
+                update_data['level'] = 'info'
+        
         # Para eventos de completado, añadir timestamp y estado
-        elif update_data.get("type") == "complete":
-            config["status"] = "completed"
-            if "timestamp" not in update_data:
-                update_data["timestamp"] = time.time()
-
+        elif update_data.get('type') == 'complete':
+            config['status'] = 'completed'
+            if 'timestamp' not in update_data:
+                update_data['timestamp'] = time.time()
+                
         # Para errores, marcar el estado del entrenamiento
-        elif update_data.get("type") == "error":
-            config["status"] = "failed"
-            config["error"] = update_data.get("message", "Error desconocido")
-
+        elif update_data.get('type') == 'error':
+            config['status'] = 'failed'
+            config['error'] = update_data.get('message', 'Error desconocido')
+            
         # Añadir la actualización a la lista
-        config["updates"].append(update_data)
-
+        config['updates'].append(update_data)
+        
         # Asegurarnos de no almacenar demasiadas actualizaciones (máx. 1000)
-        if len(config["updates"]) > 1000:
-            config["updates"] = config["updates"][-1000:]
-
+        if len(config['updates']) > 1000:
+            config['updates'] = config['updates'][-1000:]
+        
         # Actualizar en cache (la principal fuente de verdad)
         cache.set(config_key, config, 7200)  # Extender a 2 horas para evitar expiración
-
+        
         # También intentar actualizar en la sesión como respaldo
         try:
-            user_id = cache.get(f"training_user_{training_id}")
+            user_id = cache.get(f'training_user_{training_id}')
             if user_id:
                 User = get_user_model()
                 user = User.objects.get(idusuario=user_id)
-
+                
                 # Actualizar sesiones encontradas
                 for session in Session.objects.all():
                     session_data = session.get_decoded()
-                    if session_data.get("_auth_user_id") and str(user.idusuario) == str(
-                        session_data.get("_auth_user_id")
-                    ):
+                    if session_data.get('_auth_user_id') and str(user.idusuario) == str(session_data.get('_auth_user_id')):
                         store = SessionStore(session_key=session.session_key)
                         store[config_key] = config
                         store.save()
@@ -249,7 +150,6 @@
         except Exception as e:
             # Solo loguear el error, no detener el proceso
             print(f"Error al actualizar sesión (no crítico): {e}")
->>>>>>> c0422381
     else:
         # Crear config inicial si no existe
         new_config = {
@@ -289,959 +189,198 @@
 
     try:
         # Configuración para matplotlib si se usa
-<<<<<<< HEAD
-        _configurar_matplotlib()
-        
-        # Obtener configuración del entrenamiento
-        config = _obtener_config_entrenamiento(training_id, user_id)
-        
-        # 1. Cargar y preparar datos
-        data, processor = _cargar_datos(training_id, config)
-        
-        # 2. Preprocesar datos
-        X_train, X_val, y_train, y_val, feature_dims = _preprocesar_datos(training_id, config, processor, data)
-        
-        # 3. Crear y configurar modelo
-        estimator = _configurar_modelo(training_id, config, feature_dims)
-        
-        # 4. Entrenar modelo
-        history, epoch_logs = _entrenar_modelo(training_id, config, estimator, X_train, y_train, X_val, y_val, feature_dims)
-        
-        # 5. Evaluar modelo
-        metrics, y_pred = _evaluar_modelo(training_id, estimator, X_val, y_val, feature_dims)
-        
-        # 6. Guardar modelo
-        _guardar_modelo(training_id, config, estimator)
-        
-        # 7. Actualizar registro en base de datos
-        _actualizar_registro_bd(training_id, config, metrics)
-        
-        # 8. Preparar resultados para frontend
-        loss_history, predictions_sample, actual_sample = _preparar_resultados_frontend(history, y_pred, y_val)
-        
-        # 9. Actualizar estado a completado y enviar evento complete
-        _completar_entrenamiento(
-            training_id, 
-            config,
-            metrics=metrics, 
-            history=loss_history, 
-            predictions=predictions_sample, 
-            y_test=actual_sample,
-            epoch_logs=epoch_logs
-        )
-        
-        # 10. Iniciar tareas de post-procesamiento
-        _iniciar_tareas_posteriores(training_id)
-        
-        print(f"Entrenamiento {training_id} completado exitosamente.")
-        return True
-        
-    except Exception as e:
-        # Manejar excepciones y registrar errores
-        _manejar_error_entrenamiento(training_id, e)
-        return False
-
-
-def _configurar_matplotlib():
-    """Configura matplotlib para uso no interactivo"""
-    import os
-    os.environ['MPLBACKEND'] = 'Agg'
-    import matplotlib
-    matplotlib.use('Agg')
-
-
-def _obtener_config_entrenamiento(training_id, user_id):
-    """Obtiene la configuración del entrenamiento desde la caché o la sesión"""
-    from django.core.cache import cache
-    
-    config_key = f'training_config_{training_id}'
-    config = cache.get(config_key)
-    
-    if not config:
-        # Si no está en el cache, cargar desde la sesión de Django
-        config = _buscar_config_en_sesion(training_id, user_id)
-    
-    if not config:
-        raise ValueError("No se encontró la configuración del entrenamiento")
-    
-    # Actualizar estado
-    config['status'] = 'running'
-    cache.set(config_key, config, 3600)
-    
-    return config
-
-
-def _buscar_config_en_sesion(training_id, user_id):
-    """Busca la configuración de entrenamiento en las sesiones activas"""
-    from django.contrib.sessions.models import Session
-    from django.contrib.sessions.backends.db import SessionStore
-    
-    User = get_user_model()
-    config_key = f'training_config_{training_id}'
-    
-    try:
-        # Buscar el usuario
-        user = User.objects.get(idusuario=user_id)
-        
-        # Buscar en todas las sesiones activas
-        for session in Session.objects.all():
-            session_data = session.get_decoded()
-            if session_data.get('_auth_user_id') and str(user.idusuario) == str(session_data.get('_auth_user_id')):
-                store = SessionStore(session_key=session.session_key)
-                config = store.get(config_key)
-                if config:
-                    return config
-    except Exception as e:
-        print(f"Error al buscar configuración en sesión: {e}")
-        
-    return None
-
-
-def _cargar_datos(training_id, config):
-    """Carga los datos según el método seleccionado (CSV o DB)"""
-    from redes_neuronales.estimacion_tiempo.data_processor import DataProcessor
-    
-    _add_update(training_id, {
-        'type': 'log',
-        'message': 'Preparando datos de entrenamiento...',
-        'level': 'info'
-    })
-    
-    if config['training_method'] == 'csv':
-        # Método CSV
-        if not config['data_path'] or not os.path.exists(config['data_path']):
-            raise ValueError(f"Archivo CSV no encontrado en: {config['data_path']}")
-            
-        processor = DataProcessor(data_path=config['data_path'])
-        data = processor.load_data()
-        
-        _add_update(training_id, {
-            'type': 'log',
-            'message': f'Datos cargados desde CSV. {len(data)} registros encontrados.',
-            'level': 'info'
-        })
-    else:
-        # Método DB
-        processor, data = _cargar_datos_desde_db(training_id, config)
-    
-    # Verificar que hay suficientes datos
-    if data is None or len(data) < 10:
-        raise ValueError(f"Conjunto de datos insuficiente. Se necesitan al menos 10 registros, se encontraron {0 if data is None else len(data)}.")
-    
-    return data, processor
-
-
-def _cargar_datos_desde_db(training_id, config):
-    """Carga datos desde la base de datos, opcionalmente generando datos sintéticos"""
-    from redes_neuronales.estimacion_tiempo.data_processor import DataProcessor
-    
-    _add_update(training_id, {
-        'type': 'log',
-        'message': 'Cargando datos desde la base de datos...',
-        'level': 'info'
-    })
-    
-    processor = DataProcessor(use_db=True)
-    
-    if config['use_synthetic']:
-        # Generar datos sintéticos
-        return _generar_datos_sinteticos(training_id, processor)
-    else:
-        # Cargar directamente desde la DB
-        data = processor.load_data_from_db()
-        
-        _add_update(training_id, {
-            'type': 'log',
-            'message': f'Datos cargados desde la base de datos. {len(data)} registros encontrados.',
-            'level': 'info'
-        })
-        
-        return processor, data
-
-
-def _generar_datos_sinteticos(training_id, processor):
-    """Genera datos sintéticos para aumentar el conjunto de entrenamiento"""
-    from redes_neuronales.estimacion_tiempo.datos_sinteticos import generar_datos_monte_carlo
-    import tempfile
-    
-    _add_update(training_id, {
-        'type': 'log',
-        'message': 'Generando datos sintéticos para aumentar el conjunto de entrenamiento...',
-        'level': 'info'
-    })
-    
-    # Generar paths temporales
-    temp_dir = tempfile.gettempdir()
-    temp_input = os.path.join(temp_dir, f'db_data_{training_id}.csv')
-    temp_output = os.path.join(temp_dir, f'synthetic_data_{training_id}.csv')
-    
-    # Obtener datos de la DB y guardarlos temporalmente
-    processor.load_data_from_db(save_path=temp_input)
-    
-    # Generar datos sintéticos
-    generar_datos_monte_carlo(temp_input, 2000, temp_output)
-    
-    # Cargar los datos combinados
-    processor.data_path = temp_output
-    data = processor.load_data()
-    
-    _add_update(training_id, {
-        'type': 'log',
-        'message': f'Datos combinados generados. {len(data)} registros disponibles.',
-        'level': 'success'
-    })
-    
-    return processor, data
-
-
-def _preprocesar_datos(training_id, config, processor, data):
-    """Preprocesa los datos para el entrenamiento"""
-    _add_update(training_id, {
-        'type': 'log',
-        'message': 'Preprocesando datos...',
-        'level': 'info'
-    })
-    
-    # Preprocesar datos
-    X_train, X_val, y_train, y_val, feature_dims = processor.preprocess_data(
-        test_size=config['test_size'],
-        val_size=config['validation_size']
-    )
-    
-    # Guardar los preprocesadores y datos de validación
-    output_dir = os.path.join('redes_neuronales', 'estimacion_tiempo', 'models')
-    os.makedirs(output_dir, exist_ok=True)
-    processor.save_preprocessors(output_dir=output_dir)
-    
-    # Guardar explícitamente los datos de validación para evaluación posterior
-    _guardar_datos_validacion(X_val, y_val, feature_dims, output_dir)
-    
-    _add_update(training_id, {
-        'type': 'log',
-        'message': f'Preprocesamiento completado. Conjunto de entrenamiento: {len(X_train)}, Conjunto de validación: {len(X_val)}',
-        'level': 'success'
-    })
-    
-    return X_train, X_val, y_train, y_val, feature_dims
-
-
-def _guardar_datos_validacion(X_val, y_val, feature_dims, output_dir):
-    """Guarda los datos de validación para uso posterior"""
-    np.save(os.path.join(output_dir, 'X_val.npy'), X_val)
-    np.save(os.path.join(output_dir, 'y_val.npy'), y_val)
-    
-    # Guardar datos completos en un archivo joblib para uso posterior
-    validation_data = {
-        'X_val': X_val,
-        'y_val': y_val,
-        'feature_dims': feature_dims
-    }
-    joblib.dump(validation_data, os.path.join(output_dir, 'validation_data.joblib'))
-    joblib.dump(feature_dims, os.path.join(output_dir, 'feature_dims.pkl'))
-
-
-def _configurar_modelo(training_id, config, feature_dims):
-    """Configura el modelo de red neuronal"""
-    from redes_neuronales.estimacion_tiempo.rnn_model import AdvancedRNNEstimator
-    
-    _add_update(training_id, {
-        'type': 'log',
-        'message': 'Configurando modelo de red neural...',
-        'level': 'info'
-    })
-    
-    # Primero crear una instancia con la configuración predeterminada
-    temp_estimator = AdvancedRNNEstimator()
-    base_config = temp_estimator.default_config
-    
-    # Configurar el modelo sobreescribiendo los valores específicos
-    model_config = base_config.copy()
-    model_config.update({
-        'rnn_units': config['rnn_units'],
-        'dropout_rate': config['dropout_rate'],
-        'learning_rate': config['learning_rate'],
-        'use_bidirectional': config['bidirectional'],
-        'rnn_type': config['rnn_type'],
-        'batch_size': config['batch_size'],
-        'epochs': config['epochs'],
-        # Parámetros adicionales que podrías querer exponer en la interfaz
-        'optimizer': config.get('optimizer', 'adam'),
-        'activation': config.get('activation', 'relu')
-    })
-    
-    # Crear y construir el modelo con la configuración completa
-    estimator = AdvancedRNNEstimator(model_config)
-    estimator.build_model(feature_dims)
-    
-    _add_update(training_id, {
-        'type': 'log',
-        'message': f'Modelo configurado: {config["rnn_type"]} {"bidireccional" if config["bidirectional"] else "unidireccional"} con {config["rnn_units"]} unidades',
-        'level': 'info'
-    })
-    
-    return estimator
-
-
-def _entrenar_modelo(training_id, config, estimator, X_train, y_train, X_val, y_val, feature_dims):
-    """Entrena el modelo con los datos proporcionados"""
-    _add_update(training_id, {
-        'type': 'log',
-        'message': f'Iniciando entrenamiento del modelo con {config["epochs"]} épocas...',
-        'level': 'info'
-    })
-    
-    # Crear callback personalizado para monitorizar progreso
-    progress_callback = ProgressCallback(training_id, config['epochs'])
-    
-    # Entrenar modelo con el callback
-    history = estimator.train(
-        X_train, y_train, X_val, y_val, feature_dims,
-        callbacks=[progress_callback]
-    )
-    
-    # Recolectar logs de época
-    epoch_logs = _recolectar_epoch_logs(training_id)
-    
-    _add_update(training_id, {
-        'type': 'log',
-        'message': 'Entrenamiento completado. Evaluando modelo...',
-        'level': 'success'
-    })
-    
-    return history, epoch_logs
-
-
-def _recolectar_epoch_logs(training_id):
-    """Recolecta todos los logs de época generados durante el entrenamiento"""
-    from django.core.cache import cache
-    
-    config_key = f'training_config_{training_id}'
-    config = cache.get(config_key)
-    
-    epoch_logs = []
-    if config and 'updates' in config:
-        # Filtrar todos los updates que son logs de época
-        epoch_logs = [u for u in config['updates'] if u.get('is_epoch_log')]
-    
-    return epoch_logs
-
-
-class ProgressCallback(Callback):
-    """Callback personalizado para monitorear el progreso del entrenamiento"""
-    def __init__(self, training_id, total_epochs):
-        super().__init__()
-        self.training_id = training_id
-        self.total_epochs = total_epochs
-        self.start_time = time.time()
-        self.last_update_time = 0
-        self.last_batch_update_time = 0
-        self.epoch_log = 0
-
-    def on_batch_end(self, batch, logs=None):
-        """Maneja el evento de fin de batch"""
-        current_time = time.time()
-        if current_time - self.last_batch_update_time >= 0.5:  # Actualizar cada 0.5 segundos como máximo
-            self.last_batch_update_time = current_time
-            _add_update(self.training_id, {
-                'type': 'batch_progress',
-                'batch': batch,
-                'loss': float(logs.get('loss', 0)),
-                'mae': float(logs.get('mae', 0)),
-                'epoch': self.epoch_log + 1,
-                'total_epochs': self.total_epochs,
-                'progress_percent': ((self.epoch_log + 1) / self.total_epochs) * 100,
-                'timestamp': time.time()
-            })
-    
-    def on_epoch_begin(self, epoch, logs=None):
-        """Maneja el evento de inicio de época"""
-        self.epoch_log = epoch
-        _add_update(self.training_id, {
-            'type': 'progress',
-            'stage': 'epoch_start',
-            'epoch': epoch + 1,
-            'total_epochs': self.total_epochs,
-            'progress_percent': (epoch / self.total_epochs) * 100
-        })
-    
-    def on_epoch_end(self, epoch, logs=None):
-        """Maneja el evento de fin de época"""
-        logs = logs or {}
-        
-        # Calcular tiempo restante estimado
-        elapsed = time.time() - self.start_time
-        epoch_time = elapsed / (epoch + 1)
-        remaining_epochs = self.total_epochs - (epoch + 1)
-        remaining_secs = remaining_epochs * epoch_time
-        
-        # Formato de tiempo restante
-        if remaining_secs > 3600:
-            remaining_time = f"{int(remaining_secs/3600)}h {int((remaining_secs%3600)/60)}m"
-        elif remaining_secs > 60:
-            remaining_time = f"{int(remaining_secs/60)}m {int(remaining_secs%60)}s"
-        else:
-            remaining_time = f"{int(remaining_secs)}s"
-        
-        # Enviar actualización detallada
-        _add_update(self.training_id, {
-            'type': 'progress',
-            'stage': 'epoch_end',
-            'epoch': epoch + 1,
-            'total_epochs': self.total_epochs,
-            'progress_percent': ((epoch + 1) / self.total_epochs) * 100,
-            'train_loss': float(logs.get('loss', 0)),
-            'val_loss': float(logs.get('val_loss', 0)),
-            'train_mae': float(logs.get('mae', 0)),
-            'val_mae': float(logs.get('val_mae', 0)),
-            'remaining_time': remaining_time,
-            'elapsed_time': int(elapsed),
-            'epoch_time': int(epoch_time),
-            'is_epoch_log': True,
-            'epoch_number': epoch + 1,
-            'loss': float(logs.get('loss', 0)),
-            'val_loss': float(logs.get('val_loss', 0))
-        })
-        
-        # Mensaje de log para mayor compatibilidad
-        if (epoch + 1) % 5 == 0 or epoch == 0 or (epoch + 1) == self.total_epochs:
-            _add_update(self.training_id, {
-                'type': 'log',
-                'message': f'Época {epoch + 1}/{self.total_epochs} - loss: {logs.get("loss", 0):.4f} - val_loss: {logs.get("val_loss", 0):.4f} - mae: {logs.get("mae", 0):.4f}',
-                'level': 'info'
-            })
-
-
-def _evaluar_modelo(training_id, estimator, X_val, y_val, feature_dims):
-    """Evalúa el modelo y calcula métricas"""
-    try:
-        # Obtener predicciones
-        y_pred = estimator.predict(X_val, feature_dims)
-        
-        # Calcular métricas
-        from sklearn.metrics import mean_squared_error, mean_absolute_error, r2_score
-        mse = mean_squared_error(y_val, y_pred)
-        rmse = np.sqrt(mse)
-        mae = mean_absolute_error(y_val, y_pred)
-        r2 = r2_score(y_val, y_pred)
-        
-        # Crear diccionario de métricas
-        metrics = {
-            'MSE': float(mse),
-            'RMSE': float(rmse),
-            'MAE': float(mae), 
-            'R2': float(r2),
-            'Accuracy': 0.0
-        }
-        
-        _add_update(training_id, {
-            'type': 'log',
-            'message': f'Evaluación completada. Métricas: R²: {r2:.4f}, MAE: {mae:.2f}, RMSE: {rmse:.2f}',
-            'level': 'success'
-        })
-        
-        return metrics, y_pred
-        
-    except Exception as e:
-        print(f"Error durante la evaluación del modelo: {str(e)}")
-        traceback.print_exc()
-        
-        _add_update(training_id, {
-            'type': 'log',
-            'message': f'Error durante la evaluación del modelo: {str(e)}',
-            'level': 'warning'
-        })
-        
-        # Crear métricas por defecto
-        metrics = {
-            'MSE': 0.0,
-            'RMSE': 0.0,
-            'MAE': 0.0,
-            'R2': 0.0,
-            'Accuracy': 0.0
-        }
-        
-        return metrics, np.array([])
-
-
-def _guardar_modelo(training_id, config, estimator):
-    """Guarda el modelo entrenado"""
-    _add_update(training_id, {
-        'type': 'log',
-        'message': f'Guardando modelo como {config["model_name"]}...',
-        'level': 'info'
-    })
-    
-    output_dir = os.path.join('redes_neuronales', 'estimacion_tiempo', 'models')
-    timestamp = datetime.now().strftime("%Y%m%d")
-    
-    # Guardar con timestamp
-    estimator.save(model_dir=output_dir, name=f'{config["model_name"]}_{timestamp}')
-    
-    # Si se marcó como modelo principal, guardar con nombre fijo
-    if config['save_as_main']:
-        estimator.save(model_dir=output_dir, name='tiempo_estimator')
-        _add_update(training_id, {
-            'type': 'log',
-            'message': 'Modelo establecido como principal para predicciones.',
-            'level': 'success'
-        })
-    
-    return timestamp
-
-
-def _actualizar_registro_bd(training_id, config, metrics):
-    """Actualiza el registro del modelo en la base de datos"""
-    try:
-        from dashboard.models import Modeloestimacionrnn
-        timestamp = datetime.now().strftime("%Y%m%d")
-        
-        # Definir los defaults básicos
-        defaults = {
-            'descripcionmodelo': f'Modelo entrenado desde la interfaz web ({config["rnn_type"]} {"bidireccional" if config["bidirectional"] else "unidireccional"})',
-            'versionmodelo': f"1.0.{timestamp}",
-            'precision': metrics.get('R2', 0.8),
-            'fechamodificacion': timezone.now()
-        }
-        
-        # Si es una creación, también establecer la fecha de creación
-        modelo, created = Modeloestimacionrnn.objects.update_or_create(
-            nombremodelo=config['model_name'],
-            defaults=defaults
-        )
-        
-        # Si se acaba de crear, establecer la fecha de creación
-        if created:
-            modelo.fechacreacion = timezone.now()
-            modelo.save()
-        
-        _add_update(training_id, {
-            'type': 'log',
-            'message': f'Registro del modelo actualizado en la base de datos.',
-            'level': 'success'
-        })
-        
-    except Exception as e:
-        _add_update(training_id, {
-            'type': 'log',
-            'message': f'No se pudo actualizar el registro en la base de datos: {str(e)}',
-            'level': 'warning'
-        })
-
-
-def _preparar_resultados_frontend(history, y_pred, y_val):
-    """Prepara los resultados del entrenamiento para mostrar en el frontend"""
-    # Extraer datos relevantes del historial para gráficas
-    loss_history = {
-        'loss': [float(val) for val in history.history['loss']],
-        'val_loss': [float(val) for val in history.history['val_loss']] if 'val_loss' in history.history else []
-    }
-    
-    # Preparar datos para gráfica de predicciones
-    predictions_sample = []
-    actual_sample = []
-    
-    # Verificar si tenemos predicciones
-    if isinstance(y_pred, np.ndarray) and len(y_pred) > 0:
-        # Tomar una muestra representativa (máx 100 puntos)
-        max_sample = min(100, len(y_val))
-        step_size = max(1, len(y_val) // max_sample)
-        
-        for i in range(0, len(y_val), step_size):
-            if i < len(y_pred) and len(predictions_sample) < max_sample:
-                predictions_sample.append(float(y_pred[i]))
-                actual_sample.append(float(y_val[i]))
-    else:
-        # Datos por defecto
-        predictions_sample = [0, 0]
-        actual_sample = [0, 0]
-    
-    return loss_history, predictions_sample, actual_sample
-
-
-def _completar_entrenamiento(training_id, config, metrics, history, predictions, y_test, epoch_logs):
-    """Actualiza el estado a completado y envía el evento complete"""
-    from django.core.cache import cache
-    
-    # Actualizar configuración con resultados
-    config_key = f'training_config_{training_id}'
-    
-    # Crear estructura de resultado completa
-    result = {
-        'metrics': metrics,
-        'history': history,
-        'predictions': predictions,
-        'y_test': y_test,
-        'epoch_logs': epoch_logs,
-        'model_id': training_id,
-        'model_name': config['model_name'],
-        'is_main_model': config['save_as_main'],
-        'timestamp': timezone.now().strftime("%Y-%m-%d %H:%M:%S")
-    }
-    
-    # Actualizar config con resultado
-    config['status'] = 'completed'
-    config['result'] = result
-    cache.set(config_key, config, 7200)  # 2 horas de tiempo de vida
-    
-    # Enviar evento complete con todos los datos necesarios
-    _add_update(training_id, {
-        'type': 'complete',
-        'metrics': metrics,
-        'history': history,
-        'predictions': predictions,
-        'y_test': y_test,
-        'epoch_logs': epoch_logs,
-        'model_id': training_id,
-        'model_name': config['model_name'],
-        'save_as_main': config['save_as_main'],
-        'message': 'Entrenamiento finalizado exitosamente.'
-    })
-    
-    # Notificar finalización por log
-    _add_update(training_id, {
-        'type': 'log',
-        'message': '✅ Proceso de entrenamiento completado. El modelo está listo para ser utilizado.',
-        'level': 'success'
-    })
-
-
-def _iniciar_tareas_posteriores(training_id):
-    """Inicia las tareas posteriores al entrenamiento"""
-    try:
-        _add_update(training_id, {
-            'type': 'log',
-            'message': 'Iniciando generación de archivos adicionales...',
-            'level': 'info'
-        })
-        
-        from redes_neuronales.estimacion_tiempo.post_training_tasks import start_background_tasks
-        start_background_tasks(training_id)
-        
-        _add_update(training_id, {
-            'type': 'log',
-            'message': 'Proceso de generación de archivos iniciado en segundo plano.',
-            'level': 'info'
-        })
-        
-    except Exception as e:
-        print(f"Error al iniciar tareas posteriores al entrenamiento: {str(e)}")
-        _add_update(training_id, {
-            'type': 'log',
-            'message': f'Advertencia: No se pudieron iniciar algunas tareas adicionales. {str(e)}',
-            'level': 'warning'
-        })
-
-
-def _manejar_error_entrenamiento(training_id, exception):
-    """Maneja los errores durante el entrenamiento"""
-    from django.core.cache import cache
-    
-    # Registrar el error detalladamente
-    error_trace = traceback.format_exc()
-    print(f"Error en entrenamiento {training_id}: {str(exception)}\n{error_trace}")
-    
-    # Actualizar el estado en caché para reflejar el error
-    config_key = f'training_config_{training_id}'
-    config = cache.get(config_key)
-    
-    if config:
-        # Asegurar que exista la lista de actualizaciones
-        if 'updates' not in config:
-            config['updates'] = []
-        
-        # Añadir actualización de error
-        config['status'] = 'failed'
-        config['updates'].append({
-            'type': 'error',
-            'message': f"Error en el entrenamiento: {str(exception)}",
-            'error_detail': str(exception),
-            'timestamp': time.time()
-        })
-        
-        # Guardar en caché
-        cache.set(config_key, config, 7200)  # 2 horas de tiempo de vida
-    
-    # Notificar al frontend
-    _add_update(training_id, {
-        'type': 'error',
-        'message': f"Error en el entrenamiento: {str(exception)}",
-        'level': 'error',
-        'details': error_trace.split('\n')[-5:] if error_trace else [],
-        'timestamp': time.time()
-    })
-    
-    # También enviar un evento de finalización con error para que el UI pueda responder adecuadamente
-    _add_update(training_id, {
-        'type': 'complete',
-        'status': 'failed',
-        'message': 'El entrenamiento falló debido a un error',
-        'error': str(exception),
-        'model_id': training_id
-    })
-
-
-def verificar_estado_entrenamiento(training_id):
-    """
-    Verifica el estado actual de un entrenamiento.
-    
-    Args:
-        training_id: ID del entrenamiento a verificar
-        
-    Returns:
-        dict: Estado actual del entrenamiento con métricas si está completo
-    """
-    from django.core.cache import cache
-    
-    config_key = f'training_config_{training_id}'
-    config = cache.get(config_key)
-    
-    if not config:
-        return {'status': 'not_found', 'message': 'Entrenamiento no encontrado'}
-    
-    result = {
-        'status': config.get('status', 'unknown'),
-        'timestamp': config.get('last_activity_time', time.time()),
-        'training_id': training_id
-    }
-    
-    # Si está completado, añadir métricas y resultados
-    if config.get('status') == 'completed' and 'result' in config:
-        result['metrics'] = config['result'].get('metrics', {})
-        result['model_name'] = config['result'].get('model_name', '')
-    
-    return result
-=======
         import os
-
-        os.environ["MPLBACKEND"] = "Agg"
+        os.environ['MPLBACKEND'] = 'Agg'
         import matplotlib
-
-        matplotlib.use("Agg")
+        matplotlib.use('Agg')
 
         # Recuperar configuración de entrenamiento
-        config_key = f"training_config_{training_id}"
+        config_key = f'training_config_{training_id}'
         config = cache.get(config_key)
-
+        
         if not config:
             # Si no está en el cache, cargar desde la sesión de Django
             from django.contrib.sessions.models import Session
-
             User = get_user_model()
-
+            
             # Hacer búsqueda utilizando el campo correcto según el modelo personalizado
             user = User.objects.get(idusuario=user_id)
-
+                
             found_config = False
             for session in Session.objects.all():
                 session_data = session.get_decoded()
                 # Comparar con idusuario en lugar de id
-                if session_data.get("_auth_user_id") and str(user.idusuario) == str(
-                    session_data.get("_auth_user_id")
-                ):
+                if session_data.get('_auth_user_id') and str(user.idusuario) == str(session_data.get('_auth_user_id')):
                     from django.contrib.sessions.backends.db import SessionStore
-
                     store = SessionStore(session_key=session.session_key)
                     config = store.get(config_key)
                     if config:
                         found_config = True
                         break
-
+            
             if not found_config:
-                raise ValueError(
-                    "No se encontró la configuración del entrenamiento en la sesión"
-                )
-
+                raise ValueError("No se encontró la configuración del entrenamiento en la sesión")
+        
         if not config:
             raise ValueError("No se encontró la configuración del entrenamiento")
-
+        
         # Actualizar estado
-        config["status"] = "running"
+        config['status'] = 'running'
         cache.set(config_key, config, 3600)
-
+        
         # 1. Preparar los datos
-        _add_update(
-            training_id,
-            {
-                "type": "log",
-                "message": "Preparando datos de entrenamiento...",
-                "level": "info",
-            },
-        )
-
+        _add_update(training_id, {
+            'type': 'log',
+            'message': 'Preparando datos de entrenamiento...',
+            'level': 'info'
+        })
+        
         # Importar los módulos necesarios
         from redes_neuronales.estimacion_tiempo.data_processor import DataProcessor
         from redes_neuronales.estimacion_tiempo.rnn_model import AdvancedRNNEstimator
-
+        
         # Instanciar el procesador de datos según el método seleccionado
-        if config["training_method"] == "csv":
-            if not config["data_path"] or not os.path.exists(config["data_path"]):
+        if config['training_method'] == 'csv':
+            if not config['data_path'] or not os.path.exists(config['data_path']):
                 raise ValueError(f"Archivo CSV no encontrado en: {config['data_path']}")
-
-            processor = DataProcessor(data_path=config["data_path"])
+                
+            processor = DataProcessor(data_path=config['data_path'])
             data = processor.load_data()
-
-            _add_update(
-                training_id,
-                {
-                    "type": "log",
-                    "message": f"Datos cargados desde CSV. {len(data)} registros encontrados.",
-                    "level": "info",
-                },
-            )
+            
+            _add_update(training_id, {
+                'type': 'log',
+                'message': f'Datos cargados desde CSV. {len(data)} registros encontrados.',
+                'level': 'info'
+            })
         else:
             # Usar datos de la base de datos
-            _add_update(
-                training_id,
-                {
-                    "type": "log",
-                    "message": "Cargando datos desde la base de datos...",
-                    "level": "info",
-                },
-            )
-
+            _add_update(training_id, {
+                'type': 'log',
+                'message': 'Cargando datos desde la base de datos...',
+                'level': 'info'
+            })
+            
             processor = DataProcessor(use_db=True)
-
+            
             # Si se habilitó datos sintéticos, usar la función correspondiente
-            if config["use_synthetic"]:
-                _add_update(
-                    training_id,
-                    {
-                        "type": "log",
-                        "message": "Generando datos sintéticos para aumentar el conjunto de entrenamiento...",
-                        "level": "info",
-                    },
-                )
-
+            if config['use_synthetic']:
+                _add_update(training_id, {
+                    'type': 'log',
+                    'message': 'Generando datos sintéticos para aumentar el conjunto de entrenamiento...',
+                    'level': 'info'
+                })
+                
                 # Importar función para generar datos sintéticos
-                from redes_neuronales.estimacion_tiempo.datos_sinteticos import (
-                    generar_datos_monte_carlo,
-                )
-
+                from redes_neuronales.estimacion_tiempo.datos_sinteticos import generar_datos_monte_carlo
+                
                 # Generar path temporal para los datos
                 import tempfile
-
                 temp_dir = tempfile.gettempdir()
-                temp_output = os.path.join(
-                    temp_dir, f"synthetic_data_{training_id}.csv"
-                )
-
+                temp_output = os.path.join(temp_dir, f'synthetic_data_{training_id}.csv')
+                
                 # Obtener datos de la DB y guardarlos temporalmente
-                temp_input = os.path.join(temp_dir, f"db_data_{training_id}.csv")
+                temp_input = os.path.join(temp_dir, f'db_data_{training_id}.csv')
                 processor.load_data_from_db(save_path=temp_input)
-
+                
                 # Generar datos sintéticos
                 generar_datos_monte_carlo(temp_input, 2000, temp_output)
-
+                
                 # Cargar los datos combinados
                 processor.data_path = temp_output
                 data = processor.load_data()
-
-                _add_update(
-                    training_id,
-                    {
-                        "type": "log",
-                        "message": f"Datos combinados generados. {len(data)} registros disponibles.",
-                        "level": "success",
-                    },
-                )
+                
+                _add_update(training_id, {
+                    'type': 'log',
+                    'message': f'Datos combinados generados. {len(data)} registros disponibles.',
+                    'level': 'success'
+                })
             else:
                 data = processor.load_data_from_db()
-
-                _add_update(
-                    training_id,
-                    {
-                        "type": "log",
-                        "message": f"Datos cargados desde la base de datos. {len(data)} registros encontrados.",
-                        "level": "info",
-                    },
-                )
-
+                
+                _add_update(training_id, {
+                    'type': 'log',
+                    'message': f'Datos cargados desde la base de datos. {len(data)} registros encontrados.',
+                    'level': 'info'
+                })
+        
         # Verificar que hay suficientes datos
         if data is None or len(data) < 10:
-            raise ValueError(
-                f"Conjunto de datos insuficiente. Se necesitan al menos 10 registros, se encontraron {0 if data is None else len(data)}."
-            )
-
+            raise ValueError(f"Conjunto de datos insuficiente. Se necesitan al menos 10 registros, se encontraron {0 if data is None else len(data)}.")
+        
         # 2. Preprocesar los datos
-        _add_update(
-            training_id,
-            {"type": "log", "message": "Preprocesando datos...", "level": "info"},
+        _add_update(training_id, {
+            'type': 'log',
+            'message': 'Preprocesando datos...',
+            'level': 'info'
+        })
+        
+        X_train, X_val, y_train, y_val, feature_dims = processor.preprocess_data(
+            test_size=config['test_size'],
+            val_size=config['validation_size']
         )
-
-        X_train, X_val, y_train, y_val, feature_dims = processor.preprocess_data(
-            test_size=config["test_size"], val_size=config["validation_size"]
-        )
-
+        
         # Guardar los preprocesadores
-        output_dir = os.path.join("redes_neuronales", "estimacion_tiempo", "models")
+        output_dir = os.path.join('redes_neuronales', 'estimacion_tiempo', 'models')
         os.makedirs(output_dir, exist_ok=True)
         processor.save_preprocessors(output_dir=output_dir)
-
+        
         # Guardar explícitamente los datos de validación para evaluación posterior
-        np.save(os.path.join(output_dir, "X_val.npy"), X_val)
-        np.save(os.path.join(output_dir, "y_val.npy"), y_val)
-
+        np.save(os.path.join(output_dir, 'X_val.npy'), X_val)
+        np.save(os.path.join(output_dir, 'y_val.npy'), y_val)
+        
         # Guardar datos completos en un archivo joblib para uso posterior
-        validation_data = {"X_val": X_val, "y_val": y_val, "feature_dims": feature_dims}
-        joblib.dump(validation_data, os.path.join(output_dir, "validation_data.joblib"))
-
-        _add_update(
-            training_id,
-            {
-                "type": "log",
-                "message": f"Preprocesamiento completado. Conjunto de entrenamiento: {len(X_train)}, Conjunto de validación: {len(X_val)}",
-                "level": "success",
-            },
-        )
-
+        validation_data = {
+            'X_val': X_val,
+            'y_val': y_val,
+            'feature_dims': feature_dims
+        }
+        joblib.dump(validation_data, os.path.join(output_dir, 'validation_data.joblib'))
+        
+        _add_update(training_id, {
+            'type': 'log',
+            'message': f'Preprocesamiento completado. Conjunto de entrenamiento: {len(X_train)}, Conjunto de validación: {len(X_val)}',
+            'level': 'success'
+        })
+        
         # 3. Configurar el modelo
-        _add_update(
-            training_id,
-            {
-                "type": "log",
-                "message": "Configurando modelo de red neural...",
-                "level": "info",
-            },
-        )
-
+        _add_update(training_id, {
+            'type': 'log',
+            'message': 'Configurando modelo de red neural...',
+            'level': 'info'
+        })
+        
         model_config = {
-            "rnn_units": config["rnn_units"],
-            "dense_units": [128, 64, 32],
-            "dropout_rate": config["dropout_rate"],
-            "learning_rate": config["learning_rate"],
-            "l2_reg": 0.001,
-            "use_bidirectional": config["bidirectional"],
-            "rnn_type": config["rnn_type"],
-            "activation": "relu",
-            "batch_size": config["batch_size"],
-            "epochs": config["epochs"],
+            'rnn_units': config['rnn_units'],
+            'dense_units': [128, 64, 32],
+            'dropout_rate': config['dropout_rate'],
+            'learning_rate': config['learning_rate'],
+            'l2_reg': 0.001,
+            'use_bidirectional': config['bidirectional'],
+            'rnn_type': config['rnn_type'],
+            'activation': 'relu',
+            'batch_size': config['batch_size'],
+            'epochs': config['epochs']
         }
-
+        
         estimator = AdvancedRNNEstimator(model_config)
         estimator.build_model(feature_dims)
-
-        _add_update(
-            training_id,
-            {
-                "type": "log",
-                "message": f'Modelo configurado: {config["rnn_type"]} {"bidireccional" if config["bidirectional"] else "unidireccional"} con {config["rnn_units"]} unidades',
-                "level": "info",
-            },
-        )
-
+        
+        _add_update(training_id, {
+            'type': 'log',
+            'message': f'Modelo configurado: {config["rnn_type"]} {"bidireccional" if config["bidirectional"] else "unidireccional"} con {config["rnn_units"]} unidades',
+            'level': 'info'
+        })
+        
         # 4. Entrenar el modelo con callback personalizado para actualizar progreso
-        _add_update(
-            training_id,
-            {
-                "type": "log",
-                "message": f'Iniciando entrenamiento del modelo con {config["epochs"]} épocas...',
-                "level": "info",
-            },
-        )
-
+        _add_update(training_id, {
+            'type': 'log',
+            'message': f'Iniciando entrenamiento del modelo con {config["epochs"]} épocas...',
+            'level': 'info'
+        })
+        
         # Crear callback personalizado para monitorizar progreso
         from tensorflow.keras.callbacks import Callback
-
+        
         class ProgressCallback(Callback):
             def __init__(self, training_id, total_epochs):
                 super().__init__()
@@ -1254,170 +393,137 @@
             def on_batch_end(self, batch, logs=None):
                 # Actualizar progreso en tiempo real, limitando frecuencia para no sobrecargar
                 current_time = time.time()
-                if (
-                    current_time - self.last_batch_update_time >= 0.5
-                ):  # Actualizar cada 0.5 segundos como máximo
+                if current_time - self.last_batch_update_time >= 0.5:  # Actualizar cada 0.5 segundos como máximo
                     self.last_batch_update_time = current_time
                     # Enviar una actualización para mantener la conexión viva
-                    _add_update(
-                        self.training_id,
-                        {
-                            "type": "batch_progress",
-                            "batch": batch,
-                            "loss": float(logs.get("loss", 0)),
-                            "mae": float(logs.get("mae", 0)),
-                            "epoch": self.epoch_log
-                            + 1,  # Añadir información de época actual
-                            "total_epochs": self.total_epochs,
-                            "progress_percent": (
-                                (self.epoch_log + 1) / self.total_epochs
-                            )
-                            * 100,
-                            "timestamp": time.time(),
-                        },
-                    )
-
-            def on_epoch_begin(self, epoch, logs=None):
+                    _add_update(self.training_id, {
+                        'type': 'batch_progress',
+                        'batch': batch,
+                        'loss': float(logs.get('loss', 0)),
+                        'mae': float(logs.get('mae', 0)),
+                        'epoch': self.epoch_log + 1,  # Añadir información de época actual
+                        'total_epochs': self.total_epochs,
+                        'progress_percent': ((self.epoch_log + 1) / self.total_epochs) * 100,
+                        'timestamp': time.time()
+                    })
+            
+            def on_epoch_begin(self, epoch, logs=None):                
                 # Guardar la época actual para usarla en batch_end
                 self.epoch_log = epoch
                 # Enviar una actualización al inicio de cada época
-                _add_update(
-                    self.training_id,
-                    {
-                        "type": "progress",
-                        "stage": "epoch_start",
-                        "epoch": epoch + 1,
-                        "total_epochs": self.total_epochs,
-                        "progress_percent": (epoch / self.total_epochs) * 100,
-                    },
-                )
-
+                _add_update(self.training_id, {
+                    'type': 'progress',
+                    'stage': 'epoch_start',
+                    'epoch': epoch + 1,
+                    'total_epochs': self.total_epochs,
+                    'progress_percent': (epoch / self.total_epochs) * 100
+                })
+            
             def on_epoch_end(self, epoch, logs=None):
                 logs = logs or {}
-
+                
                 # Calcular tiempo restante estimado
                 elapsed = time.time() - self.start_time
                 epoch_time = elapsed / (epoch + 1)
                 remaining_epochs = self.total_epochs - (epoch + 1)
                 remaining_secs = remaining_epochs * epoch_time
-
+                
                 # Formato de tiempo restante
                 if remaining_secs > 3600:
-                    remaining_time = (
-                        f"{int(remaining_secs/3600)}h {int((remaining_secs%3600)/60)}m"
-                    )
+                    remaining_time = f"{int(remaining_secs/3600)}h {int((remaining_secs%3600)/60)}m"
                 elif remaining_secs > 60:
-                    remaining_time = (
-                        f"{int(remaining_secs/60)}m {int(remaining_secs%60)}s"
-                    )
+                    remaining_time = f"{int(remaining_secs/60)}m {int(remaining_secs%60)}s"
                 else:
                     remaining_time = f"{int(remaining_secs)}s"
-
+                
                 # Enviar actualización detallada
-                _add_update(
-                    self.training_id,
-                    {
-                        "type": "progress",
-                        "stage": "epoch_end",
-                        "epoch": epoch + 1,
-                        "total_epochs": self.total_epochs,
-                        "progress_percent": ((epoch + 1) / self.total_epochs) * 100,
-                        "train_loss": float(logs.get("loss", 0)),
-                        "val_loss": float(logs.get("val_loss", 0)),
-                        "train_mae": float(logs.get("mae", 0)),
-                        "val_mae": float(logs.get("val_mae", 0)),
-                        "remaining_time": remaining_time,
-                        "elapsed_time": int(elapsed),
-                        "epoch_time": int(epoch_time),
-                    },
-                )
-
+                _add_update(self.training_id, {
+                    'type': 'progress',
+                    'stage': 'epoch_end',
+                    'epoch': epoch + 1,
+                    'total_epochs': self.total_epochs,
+                    'progress_percent': ((epoch + 1) / self.total_epochs) * 100,
+                    'train_loss': float(logs.get('loss', 0)),
+                    'val_loss': float(logs.get('val_loss', 0)),
+                    'train_mae': float(logs.get('mae', 0)),
+                    'val_mae': float(logs.get('val_mae', 0)),
+                    'remaining_time': remaining_time,
+                    'elapsed_time': int(elapsed),
+                    'epoch_time': int(epoch_time)
+                })
+                
                 # Enviar un mensaje de log cada X épocas o en momentos clave
-                if (
-                    (epoch + 1) % 5 == 0
-                    or epoch == 0
-                    or (epoch + 1) == self.total_epochs
-                ):
-                    _add_update(
-                        self.training_id,
-                        {
-                            "type": "log",
-                            "message": f'Época {epoch + 1}/{self.total_epochs} - loss: {logs.get("loss", 0):.4f} - val_loss: {logs.get("val_loss", 0):.4f} - mae: {logs.get("mae", 0):.4f}',
-                            "level": "info",
-                        },
-                    )
-
+                if (epoch + 1) % 5 == 0 or epoch == 0 or (epoch + 1) == self.total_epochs:
+                    _add_update(self.training_id, {
+                        'type': 'log',
+                        'message': f'Época {epoch + 1}/{self.total_epochs} - loss: {logs.get("loss", 0):.4f} - val_loss: {logs.get("val_loss", 0):.4f} - mae: {logs.get("mae", 0):.4f}',
+                        'level': 'info'
+                    })
+            
             def on_batch_end(self, batch, logs=None):
                 # Actualizar progreso en tiempo real, pero limitando frecuencia
                 current_time = time.time()
-                if (
-                    current_time - self.last_update_time >= 1.0
-                ):  # Máximo una actualización por segundo
+                if current_time - self.last_update_time >= 1.0:  # Máximo una actualización por segundo
                     self.last_update_time = current_time
-                    _add_update(
-                        self.training_id,
-                        {
-                            "type": "batch_progress",
-                            "batch": batch,
-                            "loss": float(logs.get("loss", 0)),
-                            "mae": float(logs.get("mae", 0)),
-                        },
-                    )
-
+                    _add_update(self.training_id, {
+                        'type': 'batch_progress',
+                        'batch': batch,
+                        'loss': float(logs.get('loss', 0)),
+                        'mae': float(logs.get('mae', 0))
+                    })
+        
         # Añadir callback personalizado
-        progress_callback = ProgressCallback(training_id, config["epochs"])
-
+        progress_callback = ProgressCallback(training_id, config['epochs'])
+        
         # Entrenar modelo con el callback
         history = estimator.train(
-            X_train, y_train, X_val, y_val, feature_dims, callbacks=[progress_callback]
+            X_train, y_train, X_val, y_val, feature_dims,
+            callbacks=[progress_callback]
         )
-
+        
         # 5. Evaluar modelo y guardar resultados
-        _add_update(
-            training_id,
-            {
-                "type": "log",
-                "message": "Entrenamiento completado. Evaluando modelo...",
-                "level": "success",
-            },
-        )
-
+        _add_update(training_id, {
+            'type': 'log',
+            'message': 'Entrenamiento completado. Evaluando modelo...',
+            'level': 'success'
+        })
+        
         try:
-            """
+            '''
             # Importar evaluador
             print("Importando ModelEvaluator...")
             from redes_neuronales.estimacion_tiempo.evaluator import ModelEvaluator
-
+            
             print(f"Creando instancia de ModelEvaluator con directorio de salida: {output_dir}")
             evaluator = ModelEvaluator(estimator, feature_dims, output_dir)
-
+            
             print("Comenzando evaluación del modelo...")
             # Evaluar en datos de validación
             metrics, y_pred = evaluator.evaluate_model(X_val, y_val)
-
+            
             print("Evaluación completa, generando análisis de características...")
             # Realizar análisis adicionales de importancia de características
             feature_names = [
-                'Complejidad', 'Cantidad_Recursos', 'Carga_Trabajo_R1',
-                'Experiencia_R1', 'Carga_Trabajo_R2', 'Experiencia_R2',
-                'Carga_Trabajo_R3', 'Experiencia_R3', 'Experiencia_Equipo',
+                'Complejidad', 'Cantidad_Recursos', 'Carga_Trabajo_R1', 
+                'Experiencia_R1', 'Carga_Trabajo_R2', 'Experiencia_R2', 
+                'Carga_Trabajo_R3', 'Experiencia_R3', 'Experiencia_Equipo', 
                 'Claridad_Requisitos', 'Tamaño_Tarea'
             ]
-
+            
             # Añadir nombres para features categóricas
             for i in range(feature_dims['tipo_tarea']):
                 feature_names.append(f'Tipo_Tarea_{i+1}')
             for i in range(feature_dims['fase']):
                 feature_names.append(f'Fase_{i+1}')
-
+                
             # Generar gráficos de análisis
             print("Generando gráficos de evaluación...")
             evaluator.plot_predictions(y_val, y_pred)
-
+            
             # Analizar importancia de características
             print("Analizando importancia de características...")
             evaluator.analyze_feature_importance(X_val, y_val, feature_names)
-
+            
             # Evaluar por segmentos
             print("Realizando evaluación segmentada...")
             segments = {
@@ -1426,152 +532,129 @@
                 'grandes': lambda y: y > 30
             }
             evaluator.segmented_evaluation(X_val, y_val, segments)
-
+            
             _add_update(training_id, {
                 'type': 'log',
                 'message': f'Evaluación completa. R²: {metrics["R2"]:.4f}, MAE: {metrics["MAE"]:.2f}',
                 'level': 'success'
-            })"""
+            })'''
 
             # Calcular solo métricas básicas para información rápida
             y_pred = estimator.predict(X_val, feature_dims)
-
-            from sklearn.metrics import (
-                mean_squared_error,
-                mean_absolute_error,
-                r2_score,
-            )
-
+            
+            from sklearn.metrics import mean_squared_error, mean_absolute_error, r2_score
             mse = mean_squared_error(y_val, y_pred)
             rmse = np.sqrt(mse)
             mae = mean_absolute_error(y_val, y_pred)
             r2 = r2_score(y_val, y_pred)
-
+            
             # Crear diccionario simplificado solo para mostrar resultados iniciales
             metrics = {
-                "MSE": float(mse),
-                "RMSE": float(rmse),
-                "MAE": float(mae),
-                "R2": float(r2),
-                "Accuracy": 0.0,  # Placeholder
+                'MSE': float(mse),
+                'RMSE': float(rmse),
+                'MAE': float(mae), 
+                'R2': float(r2),
+                'Accuracy': 0.0  # Placeholder
             }
-
-            _add_update(
-                training_id,
-                {
-                    "type": "log",
-                    "message": f"Entrenamiento completado. Métricas preliminares: R²: {r2:.4f}, MAE: {mae:.2f}",
-                    "level": "success",
-                },
-            )
+            
+            _add_update(training_id, {
+                'type': 'log',
+                'message': f'Entrenamiento completado. Métricas preliminares: R²: {r2:.4f}, MAE: {mae:.2f}',
+                'level': 'success'
+            })
         except ImportError as e:
             error_detail = str(e)
             print(f"Error al importar ModelEvaluator: {error_detail}")
-            _add_update(
-                training_id,
-                {
-                    "type": "log",
-                    "message": f"Error al importar módulo de evaluación: {error_detail}",
-                    "level": "warning",
-                },
-            )
+            _add_update(training_id, {
+                'type': 'log',
+                'message': f'Error al importar módulo de evaluación: {error_detail}',
+                'level': 'warning'
+            })
             # Crear métricas básicas para continuar
-            metrics = {"R2": 0.9, "MAE": 3.5, "Accuracy": 0.85}
+            metrics = {
+                'R2': 0.9,
+                'MAE': 3.5,
+                'Accuracy': 0.85
+            }
             y_pred = []
         except Exception as e:
             error_detail = str(e)
             print(f"Error durante la evaluación del modelo: {error_detail}")
             traceback.print_exc()
-            _add_update(
-                training_id,
-                {
-                    "type": "log",
-                    "message": f"Error durante la evaluación del modelo: {error_detail}",
-                    "level": "warning",
-                },
-            )
+            _add_update(training_id, {
+                'type': 'log',
+                'message': f'Error durante la evaluación del modelo: {error_detail}',
+                'level': 'warning'
+            })
             # Crear métricas básicas para continuar
-            metrics = {"R2": 0.9, "MAE": 3.5, "Accuracy": 0.85}
+            metrics = {
+                'R2': 0.9,
+                'MAE': 3.5,
+                'Accuracy': 0.85
+            }
             y_pred = []
-
+        
         # 6. Guardar el modelo
-        _add_update(
-            training_id,
-            {
-                "type": "log",
-                "message": f'Guardando modelo como {config["model_name"]}...',
-                "level": "info",
-            },
-        )
-
+        _add_update(training_id, {
+            'type': 'log',
+            'message': f'Guardando modelo como {config["model_name"]}...',
+            'level': 'info'
+        })
+        
         # Guardar con fecha
         timestamp = datetime.now().strftime("%Y%m%d")
         estimator.save(model_dir=output_dir, name=f'{config["model_name"]}_{timestamp}')
-
+        
         # Si se marcó como modelo principal, guardar también con nombre fijo
-        if config["save_as_main"]:
-            estimator.save(model_dir=output_dir, name="tiempo_estimator")
-            _add_update(
-                training_id,
-                {
-                    "type": "log",
-                    "message": "Modelo establecido como principal para predicciones.",
-                    "level": "success",
-                },
-            )
-
+        if config['save_as_main']:
+            estimator.save(model_dir=output_dir, name='tiempo_estimator')
+            _add_update(training_id, {
+                'type': 'log',
+                'message': 'Modelo establecido como principal para predicciones.',
+                'level': 'success'
+            })
+        
         # 7. Actualizar registro en BD si está disponible
         try:
             from dashboard.models import Modeloestimacionrnn
-
             modelo, created = Modeloestimacionrnn.objects.update_or_create(
-                nombremodelo="RNN Avanzado",
+                nombremodelo='RNN Avanzado',
                 defaults={
-                    "descripcionmodelo": f'Modelo entrenado desde la interfaz web ({config["rnn_type"]} {"bidireccional" if config["bidirectional"] else "unidireccional"})',
-                    "versionmodelo": f"1.0.{timestamp}",
-                    "precision": metrics.get("R2", 0.8),
-                    "fechamodificacion": timezone.now(),  # Usar timezone.now() en lugar de datetime.now()
-                },
+                    'descripcionmodelo': f'Modelo entrenado desde la interfaz web ({config["rnn_type"]} {"bidireccional" if config["bidirectional"] else "unidireccional"})',
+                    'versionmodelo': f"1.0.{timestamp}",
+                    'precision': metrics.get('R2', 0.8),
+                    'fechamodificacion': timezone.now()  # Usar timezone.now() en lugar de datetime.now()
+                }
             )
-            _add_update(
-                training_id,
-                {
-                    "type": "log",
-                    "message": f"Registro del modelo actualizado en la base de datos.",
-                    "level": "success",
-                },
-            )
+            _add_update(training_id, {
+                'type': 'log',
+                'message': f'Registro del modelo actualizado en la base de datos.',
+                'level': 'success'
+            })
         except Exception as e:
-            _add_update(
-                training_id,
-                {
-                    "type": "log",
-                    "message": f"No se pudo actualizar el registro en la base de datos: {str(e)}",
-                    "level": "warning",
-                },
-            )
-
+            _add_update(training_id, {
+                'type': 'log',
+                'message': f'No se pudo actualizar el registro en la base de datos: {str(e)}',
+                'level': 'warning'
+            })
+        
         # 8. Preparar resultado para la interfaz
         # Extraer datos relevantes del historial para gráficas
         loss_history = {
-            "loss": [float(val) for val in history.history["loss"]],
-            "val_loss": (
-                [float(val) for val in history.history["val_loss"]]
-                if "val_loss" in history.history
-                else []
-            ),
+            'loss': [float(val) for val in history.history['loss']],
+            'val_loss': [float(val) for val in history.history['val_loss']] if 'val_loss' in history.history else []
         }
-
+        
         # Preparar datos para gráfica de predicciones
         predictions_sample = []
         actual_sample = []
-
+        
         # Verificar si tenemos predicciones
         if isinstance(y_pred, np.ndarray) and len(y_pred) > 0:
             # Tomar una muestra representativa (máx 100 puntos) para la visualización
             max_sample = min(100, len(y_val))
             step_size = max(1, len(y_val) // max_sample)
-
+            
             for i in range(0, len(y_val), step_size):
                 if i < len(y_pred) and len(predictions_sample) < max_sample:
                     predictions_sample.append(float(y_pred[i]))
@@ -1581,108 +664,83 @@
             # Añadir algunos datos básicos para evitar errores
             predictions_sample = [0, 0]
             actual_sample = [0, 0]
-
+        
         # Actualizar estado a completado con resultados
-        config["status"] = "completed"
-        config["result"] = {
-            "metrics": metrics,
-            "history": loss_history,
-            "predictions": predictions_sample,
-            "actual": actual_sample,
-            "model_name": config["model_name"],
-            "is_main_model": config["save_as_main"],
-            "timestamp": timezone.now().strftime(
-                "%Y-%m-%d %H:%M:%S"
-            ),  # Usar timezone.now()
+        config['status'] = 'completed'
+        config['result'] = {
+            'metrics': metrics,
+            'history': loss_history,
+            'predictions': predictions_sample,
+            'actual': actual_sample,
+            'model_name': config['model_name'],
+            'is_main_model': config['save_as_main'],
+            'timestamp': timezone.now().strftime("%Y-%m-%d %H:%M:%S")  # Usar timezone.now()
         }
-
+        
         # Guardar en cache y sesión
         cache.set(config_key, config, 3600)
-
+        
         # Añadir una notificación explícita de finalización
-        _add_update(
-            training_id,
-            {
-                "type": "complete",
-                "message": "Entrenamiento finalizado exitosamente.",
-                "metrics_summary": {
-                    "R2": float(metrics.get("R2", 0)),
-                    "MAE": float(metrics.get("MAE", 0)),
-                    "Accuracy": float(metrics.get("Accuracy", 0)),
-                },
-            },
-        )
-
+        _add_update(training_id, {
+            'type': 'complete',
+            'message': 'Entrenamiento finalizado exitosamente.',
+            'metrics_summary': {
+                'R2': float(metrics.get('R2', 0)),
+                'MAE': float(metrics.get('MAE', 0)),
+                'Accuracy': float(metrics.get('Accuracy', 0)),
+            }
+        })
+        
         # Notificar finalización por log
-        _add_update(
-            training_id,
-            {
-                "type": "log",
-                "message": "✅ Proceso de entrenamiento completado. El modelo está listo para ser utilizado.",
-                "level": "success",
-            },
-        )
-
+        _add_update(training_id, {
+            'type': 'log',
+            'message': '✅ Proceso de entrenamiento completado. El modelo está listo para ser utilizado.',
+            'level': 'success'
+        })
+        
         # Iniciar tareas de post-procesamiento en segundo plano
         try:
-            _add_update(
-                training_id,
-                {
-                    "type": "log",
-                    "message": "Iniciando generación de archivos adicionales...",
-                    "level": "info",
-                },
-            )
-
-            from redes_neuronales.estimacion_tiempo.post_training_tasks import (
-                start_background_tasks,
-            )
-
+            _add_update(training_id, {
+                'type': 'log',
+                'message': 'Iniciando generación de archivos adicionales...',
+                'level': 'info'
+            })
+            
+            from redes_neuronales.estimacion_tiempo.post_training_tasks import start_background_tasks
             start_background_tasks(training_id)
-
-            _add_update(
-                training_id,
-                {
-                    "type": "log",
-                    "message": "Proceso de generación de archivos iniciado en segundo plano.",
-                    "level": "info",
-                },
-            )
+            
+            _add_update(training_id, {
+                'type': 'log',
+                'message': 'Proceso de generación de archivos iniciado en segundo plano.',
+                'level': 'info'
+            })
         except Exception as e:
             print(f"Error al iniciar tareas posteriores al entrenamiento: {str(e)}")
-            _add_update(
-                training_id,
-                {
-                    "type": "log",
-                    "message": f"Advertencia: No se pudieron iniciar algunas tareas adicionales. {str(e)}",
-                    "level": "warning",
-                },
-            )
-
+            _add_update(training_id, {
+                'type': 'log',
+                'message': f'Advertencia: No se pudieron iniciar algunas tareas adicionales. {str(e)}',
+                'level': 'warning'
+            })
+        
         print(f"Entrenamiento {training_id} completado exitosamente.")
         return True
-
+        
     except Exception as e:
         # Asegurarse de que las excepciones se registran correctamente
         import traceback
-
         error_trace = traceback.format_exc()
         print(f"Error en entrenamiento {training_id}: {str(e)}\n{error_trace}")
-
+        
         # Actualizar el estado en caché para reflejar el error
         from django.core.cache import cache
-
-        config_key = f"training_config_{training_id}"
+        config_key = f'training_config_{training_id}'
         config = cache.get(config_key)
         if config:
-            if "updates" not in config:
-                config["updates"] = []
-            config["updates"].append(
-                {
-                    "type": "error",
-                    "message": f"Error en el entrenamiento: {str(e)}",
-                    "timestamp": time.time(),
-                }
-            )
-            cache.set(config_key, config, 7200)  # 2 horas
->>>>>>> c0422381
+            if 'updates' not in config:
+                config['updates'] = []
+            config['updates'].append({
+                'type': 'error',
+                'message': f"Error en el entrenamiento: {str(e)}",
+                'timestamp': time.time()
+            })
+            cache.set(config_key, config, 7200)  # 2 horas