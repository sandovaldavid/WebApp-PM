--- conflicted
+++ resolved
@@ -55,75 +55,8 @@
             <header
                 class="fixed top-0 left-0 w-full flex justify-between items-center p-5 px-14 bg-blue-600 text-white shadow-2xl"
             >
-<<<<<<< HEAD
-                <div class="mt-20">
-                    <a
-                        href="{% url 'notificaciones:index' %}"
-                        class="{% if request.resolver_match.url_name == 'index' and request.resolver_match.app_name == 'notificaciones' %}active{% endif %}"
-                    >
-                        <i class="fas fa-bell"></i> Alertas
-                    </a>
-                    <a
-                        href="{% url 'dashboard:index' %}"
-                        class="{% if request.resolver_match.url_name == 'index' and request.resolver_match.app_name == 'dashboard' %}active{% endif %}"
-                    >
-                        <i class="fas fa-fa-tachometer-alt"></i> Dashboard
-                    </a>
-                    <a href="../EstimacionesRNN/index.html"
-                        ><i class="fas fa-chart-line"></i> Estimaciones RNN</a
-                    >
-                    <a
-                        href="{% url 'gestion_tareas:index' %}"
-                        class="{% if request.resolver_match.url_name == 'index' and request.resolver_match.app_name == 'gestion_tareas' %}active{% endif %}"
-                    >
-                        <i class="fas fa-tasks"></i> Gestión de Tareas
-                    </a>
-                    <a
-                        href="{% url 'gestionRecursos:lista_recursos' %}"
-                        class="{% if request.resolver_match.url_name == 'lista_recursos' and request.resolver_match.app_name == 'gestionRecursos' %}active{% endif %}"
-                    >
-                        <i class="fas fa-cogs"></i> Gestión de Recursos
-                    </a>
-                    <a
-                        href="{% url 'gestion_tareas:tareas_programadas' %}"
-                        class="{% if request.resolver_match.url_name == 'tareas_programadas' %}active{% endif %}"
-                    >
-                        <i class="fas fa-calendar-alt"></i> Tareas Programadas
-                    </a>
-                    <a
-                        href="{% url 'gestion_equipos:index' %}"
-                        class="{% if request.resolver_match.url_name == 'index' and request.resolver_match.app_name == 'gestion_equipos' %}active{% endif %}"
-                    >
-                        <i class="fas fa-users"></i> Gestion de Equipos
-                    </a>
-                    <a
-                        href="{% url 'gestionUsuarios:lista_usuarios' %}"
-                        class="{% if request.resolver_match.url_name == 'lista_usuarios' and request.resolver_match.app_name == 'gestionUsuarios' %}active{% endif %}"
-                    >
-                        <i class="fas fa-users"></i> Gestión de Usuarios
-                    </a>
-                    <a href="{% url 'integracion:index' %}"
-                        ><i class="fas fa-plug"></i> Integración</a
-                    >
-                    <a
-                        href="{% url 'gestion_proyectos:index' %}"
-                        class="{% if request.resolver_match.url_name == 'index' and request.resolver_match.app_name == 'gestion_proyectos' %}active{% endif %}"
-                    >
-                        <i class="fas fa-project-diagram"></i> Proyectos
-                    </a>
-                    <a href="{% url 'reportes:index' %}"
-                        ><i class="fas fa-chart-pie"></i> Reportes</a
-                    >
-                    <a
-                        href="{% url 'auditoria:registro_actividades' %}"
-                        class="{% if request.resolver_match.url_name == 'registro_actividades' and request.resolver_match.app_name == 'auditoria' %}active{% endif %}"
-                    >
-                        <i class="fas fa-plus fa-shield-alt"></i> Seguridad
-                    </a>
-=======
                 <div class="text-2xl font-bold">
                     {% block title_body %}{% endblock %}
->>>>>>> 67c8cb50
                 </div>
 
                 <!-- Acciones del usuario -->
