{% extends 'layout.html' %}
<<<<<<< HEAD
{% load static %}

{% block title %}Dashboard{% endblock %}

{% block style %}
<link rel="stylesheet" href="{% static 'css/dashboard/index.css' %}" />
<script src="https://cdn.jsdelivr.net/npm/chart.js"></script>
{% endblock %}

{% block title_body %}
<div class="flex justify-between items-center">
    <div class="flex items-center">
        <i class="fas fa-tasks text-blue-500 mr-2"></i>
        <span>Proyect Management</span>
    </div>
</div>
{% endblock %}

{% block body %}
<div class="p-8 space-y-8">
    <!-- Resumen de Proyectos Activos y Resumen Financiero -->
    <div class="grid grid-cols-1 lg:grid-cols-2 gap-8">
        <!-- Resumen de Proyectos Activos -->
        <div class="bg-white p-6 rounded-lg shadow-lg">
            <h3 class="text-lg font-semibold mb-4 flex items-center">
                <i class="fas fa-project-diagram text-blue-500 mr-2"></i>
                Ultimos Proyectos Activos
            </h3>
            <ul>
                {% for proyecto in proyectos %}
                <li class="mb-4">
                    <div class="font-bold">{{ proyecto.nombreproyecto }}</div>
                    <div>Fecha de inicio: {{ proyecto.fechainicio }}</div>
                    <div>Estado: {{ proyecto.estado }}</div>
                    <div>Progreso:</div>
                    <div class="mt-2">
                        <div class="w-full bg-gray-200 rounded-full h-2.5 dark:bg-gray-700">
                            <div class="bg-blue-600 h-2.5 rounded-full" style="width: {{ proyecto.porcentaje_progreso }}%;"></div>
                        </div>
                        <span class="text-sm text-gray-600">{{ proyecto.porcentaje_progreso }}%</span>
                    </div>
                </li>
                {% endfor %}
            </ul>
        </div>

        <div class="flex flex-col">
            <!-- Estadísticas de Tareas -->
            <div class="bg-white p-6 rounded-lg shadow-lg mb-6">
                <h3 class="text-lg font-semibold mb-4 flex items-center">
                    <i class="fas fa-chart-bar text-green-500 mr-2"></i>
                    Estadísticas de Tareas
                </h3>
                <div class="h-64 flex justify-center items-center">
                    <canvas id="taskChart"></canvas>
                </div>
            </div>
            

            <!-- Notificaciones Recientes y Alertas Activas -->
            <div class="grid grid-cols-1 lg:grid-cols-2 gap-8">
                <!-- Notificaciones Recientes -->
                <div class="bg-white p-6 rounded-lg shadow-lg">
                    <h3 class="text-lg font-semibold mb-4 flex items-center">
                        <i class="fas fa-bell text-red-500 mr-2"></i>
                        Notificaciones Recientes
                    </h3>
                    <ul>
                        {% for notificacion in notificaciones %}
                        <li class="mb-4">
                            <div class="font-bold">{{ notificacion.mensaje }}</div>
                            <div>Fecha: {{ notificacion.fechacreacion }}</div>
                            <div>Prioridad: {{ notificacion.prioridad }}</div>
                        </li>
                        {% endfor %}
                    </ul>
                </div>

                <!-- Alertas Activas -->
                <div class="bg-white p-6 rounded-lg shadow-lg">
                    <h3 class="text-lg font-semibold mb-4 flex items-center">
                        <i class="fas fa-exclamation-triangle text-yellow-500 mr-2"></i>
                        Alertas Activas
                    </h3>
                    <ul>
                        {% for alerta in alertas %}
                        <li class="mb-4">
                            <div class="font-bold">{{ alerta.mensaje }}</div>
                            <div>Fecha: {{ alerta.fechacreacion }}</div>
                            <div>Tipo: {{ alerta.tipoalerta }}</div>
                        </li>
                        {% endfor %}
                    </ul>
                </div>
            </div>
        </div>        
    </div>

    <!-- Gráficos de Tareas y Recursos -->
    <div class="grid grid-cols-1 lg:grid-cols-2 gap-8">
        
        <!-- Resumen Financiero -->
        <div class="bg-white p-6 rounded-lg shadow-lg">
            <h3 class="text-lg font-semibold mb-4 flex items-center">
                <i class="fas fa-dollar-sign text-red-500 mr-2"></i>
                Resumen Financiero
            </h3>
            <div class="grid grid-cols-1 lg:grid-cols-2 items-center gap-8">
                <div class="flex flex-col space-y-4 ">
                    <div class="flex items-center justify-between">
                        <span class="text-sm text-gray-600">Presupuesto Total</span>
                        <span class="text-lg font-semibold text-gray-900">{{ resumen_financiero.presupuesto_total }}</span>
                    </div>
                    <div class="flex items-center justify-between">
                        <span class="text-sm text-gray-600">Presupuesto Utilizado</span>
                        <span class="text-lg font-semibold text-gray-900">{{ resumen_financiero.presupuesto_utilizado }}</span>
                    </div>
                    <div class="flex items-center justify-between">
                        <span class="text-sm text-gray-600">Presupuesto Restante</span>
                        <span class="text-lg font-semibold text-gray-900">{{ resumen_financiero.presupuesto_restante }}</span>
                    </div>
                </div>
                <div class="ml-8">
                    <canvas id="financialChart"></canvas>
                </div>
            </div>
        </div>


        <!-- Distribución de Recursos -->
        <div class="bg-white p-6 rounded-lg shadow-lg">            
            <h3 class="text-lg font-semibold mb-4 flex items-center">
                <i class="fas fa-users text-blue-500 mr-2"></i>
                Estadísticas de Usuarios
            </h3>
            <div class="h-80 flex justify-center items-center">
                <canvas id="resourceChart"></canvas>
            </div>
        </div>
        
    </div>

    

    <!-- Estadísticas de Usuarios y Proyectos por Equipo -->
    <div class="grid grid-cols-1 lg:grid-cols-2 gap-8">            
        <!-- Proyectos por Equipo -->
        <div class="bg-white p-6 rounded-lg shadow-lg">
            <h3 class="text-lg font-semibold mb-4 flex items-center">
                <i class="fas fa-users text-indigo-500 mr-2"></i>
                Proyectos por Equipo
            </h3>
            <div class="h-64 flex justify-center items-center">
                <canvas id="teamProjectsChart"></canvas>
=======

{% block style %}
    <link rel="stylesheet" href="/static/css/dashboard/index.css"/>
    <script src="https://cdn.jsdelivr.net/npm/chart.js"></script>
{% endblock %}

{% block title %}Dashboard{% endblock %}

{% block title_body %}
    <i class="fas fa-tasks header-icon"></i>
    Project Management
{% endblock %}

{% block body %}

    <main class="p-8">
        <div class="grid grid-cols-1 md:grid-cols-3 gap-8">
            <!-- Resumen de Proyectos Activos -->
            <div class="bg-white p-6 rounded-lg shadow-lg">
                <h2 class="text-xl font-semibold mb-4">
                    <i class="fas fa-project-diagram"></i> Proyectos Activos
                </h2>
                <ul>
                    {% for proyecto in proyectos %}
                        <li class="mb-4">
                            <div class="font-bold">{{ proyecto.nombreproyecto }}</div>
                            <div>Fecha de inicio: {{ proyecto.fechainicio }}</div>
                            <div>Estado: {{ proyecto.estado }}</div>
                            <div>Progreso:</div>
                            <div class="mt-2">
                                <div
                                        class="w-full bg-gray-200 rounded-full h-2.5 dark:bg-gray-700"
                                >
                                    <div
                                            class="bg-blue-600 h-2.5 rounded-full"
                                            style="width: {{ proyecto.porcentaje_progreso }}%;"
                                    ></div>
                                </div>
                                <span class="text-sm text-gray-600"
                                >{{ proyecto.porcentaje_progreso }}%
                        </span>
                            </div>
                        </li>
                    {% endfor %}
                </ul>
            </div>

            <!-- Estadísticas de Tareas -->
            <div class="bg-white p-6 rounded-lg shadow-lg">
                <h2 class="text-xl font-semibold mb-4">
                    <i class="fas fa-chart-bar"></i> Estadísticas de Tareas
                </h2>
                <canvas id="taskChart" width="400" height="200"></canvas>
            </div>

            <!-- Distribución de Recursos -->
            <div class="bg-white p-6 rounded-lg shadow-lg">
                <h2 class="text-xl font-semibold mb-4">
                    <i class="fas fa-chart-pie"></i> Distribución de Recursos
                </h2>
                <canvas id="resourceChart" width="400" height="200"></canvas>
            </div>

            <!-- Resumen Financiero -->
            <div class="bg-white p-6 rounded-lg shadow-lg">
                <h2 class="text-xl font-semibold mb-4">
                    <i class="fas fa-dollar-sign"></i> Resumen Financiero
                </h2>
                <div>
                    <p>Presupuesto Total: {{ resumen_financiero.presupuesto_total }}</p>
                    <p>Presupuesto Utilizado: {{ resumen_financiero.presupuesto_utilizado }}</p>
                    <p>Presupuesto Restante: {{ resumen_financiero.presupuesto_restante }}</p>
                </div>
>>>>>>> 632f1a29
            </div>

<<<<<<< HEAD
        <!-- Accesos Directos -->
        <div class="bg-white p-6 rounded-lg shadow-lg">
            <h3 class="text-lg font-semibold mb-4 flex items-center">
                <i class="fas fa-link text-indigo-500 mr-2"></i>
                Accesos Directos
            </h3>
            <div class="space-y-2">
                <a href="{% url 'gestion_proyectos:crear_proyecto' %}" class="w-full py-2 px-4 bg-blue-500 text-white rounded block text-center">
                    <i class="fas fa-plus"></i> Crear Proyecto
                </a>
                <a href="{% url 'gestion_tareas:crear_tarea' %}" class="w-full py-2 px-4 bg-green-500 text-white rounded block text-center">
                    <i class="fas fa-tasks"></i> Crear Tarea
                </a>
                <a href="{% url 'gestionRecursos:lista_recursos' %}" class="w-full py-2 px-4 bg-yellow-500 text-white rounded block text-center">
                    <i class="fas fa-users"></i> Gestionar Recursos
                </a>
            </div>
        </div>

    </div>

    
</div>
{% endblock %}

{% block script %}
<script type="application/json" id="task-data">
=======
            <!-- Accesos Directos -->
            <div class="bg-white p-6 rounded-lg shadow-lg">
                <h2 class="text-xl font-semibold mb-4">
                    <i class="fas fa-link"></i> Accesos Directos
                </h2>
                <div class="space-y-2">
                    <a href="{% url 'gestion_proyectos:crear_proyecto' %}"
                       class="w-full py-2 px-4 bg-blue-500 text-white rounded block text-center">
                        <i class="fas fa-plus"></i> Crear Proyecto
                    </a>
                    <a href="{% url 'gestion_tareas:crear_tarea' %}"
                       class="w-full py-2 px-4 bg-green-500 text-white rounded block text-center">
                        <i class="fas fa-tasks"></i> Crear Tarea
                    </a>
                    <a href="{% url 'gestionRecursos:lista_recursos' %}"
                       class="w-full py-2 px-4 bg-yellow-500 text-white rounded block text-center">
                        <i class="fas fa-users"></i> Gestionar Recursos
                    </a>
                </div>
            </div>
        </div>
    </main>
{% endblock %} {% block script %}
    <script type="application/json" id="task-data">
>>>>>>> 632f1a29
    {{ tareas_estadisticas|safe }}
</script>
    <script type="application/json" id="resource-data">
    {{ recursos_estadisticas|safe }}
</script>
<script type="application/json" id="user-stats-data">
    {{ usuarios_estadisticas|safe }}
</script>
<script type="application/json" id="team-projects-data">
    {{ equipos_proyectos_estadisticas|safe }}
</script>

    <script type="text/javascript">
        document.addEventListener("DOMContentLoaded", function () {
            // Obtener los datos del script JSON
            const taskDataElement = document.getElementById("task-data");
            const taskData = JSON.parse(taskDataElement.textContent);

            // Gráfico de tareas
            const ctx = document.getElementById("taskChart").getContext("2d");
            const taskChart = new Chart(ctx, {
                type: "bar",
                data: {
                    labels: ["Pendientes", "En Progreso", "Completadas"],
                    datasets: [
                        {
                            label: "Tareas",
                            data: [
                                taskData.pendientes,
                                taskData.en_progreso,
                                taskData.completadas,
                            ],
                            backgroundColor: ["#f39c12", "#3498db", "#2ecc71"],
                        },
                    ],
                },
                options: {
                    responsive: true,
                    scales: {
                        y: {
                            beginAtZero: true,
                        },
                    },
                },
            });

            // Obtener los datos del script JSON para recursos
            const resourceDataElement = document.getElementById("resource-data");
            const resourceData = JSON.parse(resourceDataElement.textContent);

            // Gráfico de recursos
            const ctxResource = document.getElementById("resourceChart").getContext("2d");
            const resourceChart = new Chart(ctxResource, {
                type: "pie",
                data: {
                    labels: ["Desarrolladores", "Testers", "Administradores", "Clientes"],
                    datasets: [
                        {
                            label: "Recursos",
                            data: [
                                resourceData.desarrolladores,
                                resourceData.testers,
                                resourceData.administradores,
                                resourceData.clientes,
                            ],
                            backgroundColor: ["#3498db", "#2ecc71", "#e74c3c", "#f1c40f"],
                        },
                    ],
                },
                options: {
                    responsive: true,
                },
            });
        });
<<<<<<< HEAD


        // Obtener los datos del script JSON para proyectos por equipo
        const teamProjectsDataElement = document.getElementById("team-projects-data");
        const teamProjectsData = JSON.parse(teamProjectsDataElement.textContent);

        // Generar colores aleatorios para cada equipo, evitando colores oscuros y rojos
        const colors = teamProjectsData.labels.map(() => {
            const letters = '89ABCDEF'; // Evitar valores bajos para evitar colores oscuros
            let color = '#';
            for (let i = 0; i < 3; i++) {
                let part = letters[Math.floor(Math.random() * letters.length)];
                color += part + part; // Duplicar para obtener un color más claro
            }
            // Evitar tonos rojos
            if (color.startsWith('#FF') || color.startsWith('#F0') || color.startsWith('#F1')) {
                return '#'+letters[Math.floor(Math.random() * letters.length)]+'B'+letters[Math.floor(Math.random() * letters.length)]+'B';
            }
            return color;
        });

        // Gráfico de proyectos por equipo
        const ctxTeamProjects = document.getElementById("teamProjectsChart").getContext("2d");
        const teamProjectsChart = new Chart(ctxTeamProjects, {
            type: "bar",
            data: {
                labels: teamProjectsData.labels,
                datasets: [{
                    label: "Proyectos",
                    data: teamProjectsData.data,
                    backgroundColor: colors,
                }],
            },
            options: {
                responsive: true,
                scales: {
                    y: {
                        beginAtZero: true,
                    },
                },
                plugins: {
                    legend: {
                        display: true,
                        position: 'bottom',
                    },
                },
            },
        });

        // Gráfico de resumen financiero
        const financialData = {
            labels: ["Utilizado", "Restante"],
            datasets: [{
                data: [
                    {{ resumen_financiero.presupuesto_utilizado }},
                    {{ resumen_financiero.presupuesto_restante }}
                ],
                backgroundColor: ["#e74c3c", "#2ecc71"],
            }],
        };

        const ctxFinancial = document.getElementById("financialChart").getContext("2d");
        const financialChart = new Chart(ctxFinancial, {
            type: "doughnut",
            data: financialData,
            options: {
                responsive: true,
                plugins: {
                    legend: {
                        position: 'bottom',
                    },
                },
            },
        });
    });
</script>
=======
    </script>
>>>>>>> 632f1a29
{% endblock %}<|MERGE_RESOLUTION|>--- conflicted
+++ resolved
@@ -1,5 +1,4 @@
 {% extends 'layout.html' %}
-<<<<<<< HEAD
 {% load static %}
 
 {% block title %}Dashboard{% endblock %}
@@ -154,84 +153,9 @@
             </h3>
             <div class="h-64 flex justify-center items-center">
                 <canvas id="teamProjectsChart"></canvas>
-=======
-
-{% block style %}
-    <link rel="stylesheet" href="/static/css/dashboard/index.css"/>
-    <script src="https://cdn.jsdelivr.net/npm/chart.js"></script>
-{% endblock %}
-
-{% block title %}Dashboard{% endblock %}
-
-{% block title_body %}
-    <i class="fas fa-tasks header-icon"></i>
-    Project Management
-{% endblock %}
-
-{% block body %}
-
-    <main class="p-8">
-        <div class="grid grid-cols-1 md:grid-cols-3 gap-8">
-            <!-- Resumen de Proyectos Activos -->
-            <div class="bg-white p-6 rounded-lg shadow-lg">
-                <h2 class="text-xl font-semibold mb-4">
-                    <i class="fas fa-project-diagram"></i> Proyectos Activos
-                </h2>
-                <ul>
-                    {% for proyecto in proyectos %}
-                        <li class="mb-4">
-                            <div class="font-bold">{{ proyecto.nombreproyecto }}</div>
-                            <div>Fecha de inicio: {{ proyecto.fechainicio }}</div>
-                            <div>Estado: {{ proyecto.estado }}</div>
-                            <div>Progreso:</div>
-                            <div class="mt-2">
-                                <div
-                                        class="w-full bg-gray-200 rounded-full h-2.5 dark:bg-gray-700"
-                                >
-                                    <div
-                                            class="bg-blue-600 h-2.5 rounded-full"
-                                            style="width: {{ proyecto.porcentaje_progreso }}%;"
-                                    ></div>
-                                </div>
-                                <span class="text-sm text-gray-600"
-                                >{{ proyecto.porcentaje_progreso }}%
-                        </span>
-                            </div>
-                        </li>
-                    {% endfor %}
-                </ul>
-            </div>
-
-            <!-- Estadísticas de Tareas -->
-            <div class="bg-white p-6 rounded-lg shadow-lg">
-                <h2 class="text-xl font-semibold mb-4">
-                    <i class="fas fa-chart-bar"></i> Estadísticas de Tareas
-                </h2>
-                <canvas id="taskChart" width="400" height="200"></canvas>
-            </div>
-
-            <!-- Distribución de Recursos -->
-            <div class="bg-white p-6 rounded-lg shadow-lg">
-                <h2 class="text-xl font-semibold mb-4">
-                    <i class="fas fa-chart-pie"></i> Distribución de Recursos
-                </h2>
-                <canvas id="resourceChart" width="400" height="200"></canvas>
-            </div>
-
-            <!-- Resumen Financiero -->
-            <div class="bg-white p-6 rounded-lg shadow-lg">
-                <h2 class="text-xl font-semibold mb-4">
-                    <i class="fas fa-dollar-sign"></i> Resumen Financiero
-                </h2>
-                <div>
-                    <p>Presupuesto Total: {{ resumen_financiero.presupuesto_total }}</p>
-                    <p>Presupuesto Utilizado: {{ resumen_financiero.presupuesto_utilizado }}</p>
-                    <p>Presupuesto Restante: {{ resumen_financiero.presupuesto_restante }}</p>
-                </div>
->>>>>>> 632f1a29
-            </div>
-
-<<<<<<< HEAD
+            </div>
+        </div>
+
         <!-- Accesos Directos -->
         <div class="bg-white p-6 rounded-lg shadow-lg">
             <h3 class="text-lg font-semibold mb-4 flex items-center">
@@ -259,32 +183,6 @@
 
 {% block script %}
 <script type="application/json" id="task-data">
-=======
-            <!-- Accesos Directos -->
-            <div class="bg-white p-6 rounded-lg shadow-lg">
-                <h2 class="text-xl font-semibold mb-4">
-                    <i class="fas fa-link"></i> Accesos Directos
-                </h2>
-                <div class="space-y-2">
-                    <a href="{% url 'gestion_proyectos:crear_proyecto' %}"
-                       class="w-full py-2 px-4 bg-blue-500 text-white rounded block text-center">
-                        <i class="fas fa-plus"></i> Crear Proyecto
-                    </a>
-                    <a href="{% url 'gestion_tareas:crear_tarea' %}"
-                       class="w-full py-2 px-4 bg-green-500 text-white rounded block text-center">
-                        <i class="fas fa-tasks"></i> Crear Tarea
-                    </a>
-                    <a href="{% url 'gestionRecursos:lista_recursos' %}"
-                       class="w-full py-2 px-4 bg-yellow-500 text-white rounded block text-center">
-                        <i class="fas fa-users"></i> Gestionar Recursos
-                    </a>
-                </div>
-            </div>
-        </div>
-    </main>
-{% endblock %} {% block script %}
-    <script type="application/json" id="task-data">
->>>>>>> 632f1a29
     {{ tareas_estadisticas|safe }}
 </script>
     <script type="application/json" id="resource-data">
@@ -359,7 +257,6 @@
                 },
             });
         });
-<<<<<<< HEAD
 
 
         // Obtener los datos del script JSON para proyectos por equipo
@@ -436,7 +333,4 @@
         });
     });
 </script>
-=======
-    </script>
->>>>>>> 632f1a29
 {% endblock %}