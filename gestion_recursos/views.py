--- conflicted
+++ resolved
@@ -15,14 +15,11 @@
     Equipo,
     Miembro,
 )
-<<<<<<< HEAD
 from django.db import transaction
 from django.utils import timezone
 from django.contrib.auth.decorators import login_required
 from django.core.paginator import Paginator, PageNotAnInteger, EmptyPage
 from django.http import JsonResponse
-=======
->>>>>>> 632f1a29
 
 
 @login_required
