{% extends 'layout.html' %}

{% block title %}Crear Recurso{% endblock %}

{% block title_body %}
<div class="flex items-center">
    <i class="fas fa-cogs text-blue-500 mr-2"></i>
    <span>Crear Nuevo Recurso</span>
</div>
{% endblock %}

{% block body %}
<<<<<<< HEAD
<div class="p-8">
    <div class="max-w-2xl mx-auto">
        <div class="bg-white rounded-lg shadow-lg overflow-hidden">
            <!-- Encabezado -->
            <div class="p-6 bg-gradient-to-r from-green-500 to-green-600">
                <h2 class="text-xl font-semibold text-white flex items-center">
                    <i class="fas fa-plus-circle mr-2"></i>
                    Nuevo Recurso
                </h2>
                <p class="mt-2 text-green-100">
                    Completa los detalles para registrar un nuevo recurso
                </p>
            </div>

            <!-- Formulario -->
            <form method="POST" class="p-6 space-y-6" onsubmit="prepararHabilidades()">
                {% csrf_token %}

                {% if messages %}
                    {% for message in messages %}
                        <div class="p-4 rounded-lg {% if message.tags == 'error' %}bg-red-100 text-red-700 border-l-4 border-red-500{% else %}bg-green-100 text-green-700 border-l-4 border-green-500{% endif %}">
                            {{ message }}
                        </div>
                    {% endfor %}
                {% endif %}

                <!-- Nombre del Recurso -->
                <div>
                    <label for="nombre" class="block text-sm font-medium text-gray-700">
                        Nombre del Recurso <span class="text-red-500">*</span>
                    </label>
                    <div class="mt-1 relative rounded-md shadow-sm">
                        <div class="absolute inset-y-0 left-0 pl-3 flex items-center pointer-events-none">
                            <i class="fas fa-cogs text-gray-400"></i>
                        </div>
                        <input type="text" 
                               name="nombre" 
                               id="nombre"
                               required
                               class="block w-full pl-10 pr-3 py-2 border border-gray-300 rounded-md focus:ring-green-500 focus:border-green-500"
                               placeholder="Ingrese el nombre del recurso">
                    </div>
                    <p class="mt-1 text-sm text-gray-500">
                        El nombre debe ser único y descriptivo
                    </p>
                </div>

                <!-- Tipo de Recurso -->
                <div>
                    <label for="tipo_recurso" class="block text-sm font-medium text-gray-700">
                        Tipo de Recurso <span class="text-red-500">*</span>
                    </label>
                    <div class="mt-1 relative rounded-md shadow-sm">
                        <div class="absolute inset-y-0 left-0 pl-3 flex items-center pointer-events-none">
                            <i class="fas fa-tags text-gray-400"></i>
                        </div>
                        <select id="tipo_recurso" 
                                name="tipo_recurso" 
                                required 
                                class="block w-full pl-10 pr-3 py-2 border border-gray-300 rounded-md focus:ring-green-500 focus:border-green-500"
                                onchange="mostrarCamposAdicionales(this.value)">
                            <option value="">Seleccione un tipo de recurso</option>
                            {% for tipo in tipos %}
                            <option value="{{ tipo.idtiporecurso }}">{{ tipo.nametiporecurso }}</option>
                            {% endfor %}
                        </select>
                    </div>
                </div>

                <!-- Campos Adicionales -->
                <div id="campos-adicionales"></div>

                <!-- Guía de Ayuda -->
                <div class="bg-green-50 p-4 rounded-lg">
                    <h4 class="text-sm font-medium text-green-800 flex items-center mb-2">
                        <i class="fas fa-lightbulb text-green-500 mr-2"></i>
                        Recomendaciones
                    </h4>
                    <ul class="text-sm text-green-700 space-y-1 ml-6 list-disc">
                        <li>Usa nombres claros y descriptivos</li>
                        <li>Selecciona el tipo de recurso adecuado</li>
                        <li>Completa todos los campos obligatorios</li>
                    </ul>
                </div>

                <!-- Botones de Acción -->
                <div class="flex justify-end space-x-4 pt-6 border-t border-gray-200">
                    <a href="{% url 'gestionRecursos:lista_recursos' %}" 
                       class="px-4 py-2 text-gray-700 bg-gray-100 rounded-md hover:bg-gray-200 transition-colors flex items-center">
                        <i class="fas fa-times mr-2"></i>
                        Cancelar
                    </a>
                    <button type="submit"
                            class="px-4 py-2 bg-green-500 text-white rounded-md hover:bg-green-600 transition-colors flex items-center">
                        <i class="fas fa-save mr-2"></i>
                        Registrar Recurso
                    </button>
                </div>
            </form>
        </div>
    </div>
</div>
=======
    <main class="p-8">
        <h2 class="text-2xl font-semibold mb-4">Registrar Nuevo Recurso</h2>
        <form method="post" action="{% url 'gestionRecursos:crear_recurso' %}">
            {% csrf_token %}
            <div class="mb-4">
                <label for="nombre" class="block text-gray-700">Nombre del Recurso</label>
                <input type="text" id="nombre" name="nombre" class="w-full p-2 border rounded" required>
            </div>
            <div class="mb-4">
                <label for="tipo_recurso" class="block text-gray-700">Tipo de Recurso</label>
                <select id="tipo_recurso" name="tipo_recurso" class="w-full p-2 border rounded" required
                        onchange="mostrarCamposAdicionales(this.value)">
                    <option value="">Seleccione un tipo de recurso</option>
                    {% for tipo in tipos %}
                        <option value="{{ tipo.idtiporecurso }}">{{ tipo.nametiporecurso }}</option>
                    {% endfor %}
                </select>
            </div>
            <div id="campos-adicionales"></div>
            <div class="flex justify-end">
                <button type="submit" class="bg-green-500 text-white px-4 py-2 rounded">Registrar</button>
                <a href="{% url 'gestionRecursos:lista_recursos' %}" class="ml-2 text-red-500">Cancelar</a>
            </div>
        </form>
    </main>
>>>>>>> 632f1a29

    <script>
        function mostrarCamposAdicionales(tipoRecursoId) {
            const camposAdicionales = document.getElementById('campos-adicionales');
            camposAdicionales.innerHTML = '';

            if (tipoRecursoId == 1) { // Recurso Humano
                camposAdicionales.innerHTML = `
                <div class="mb-4">
                    <label for="cargo" class="block text-sm font-medium text-gray-700">Cargo</label>
                    <input type="text" id="cargo" name="cargo" class="w-full p-2 border rounded-md" required>
                </div>
                <div class="mb-4">
                    <label for="habilidades" class="block text-sm font-medium text-gray-700">Habilidades</label>
                    <textarea id="habilidades" name="habilidades" class="w-full p-2 border rounded-md" onkeyup="agregarHabilidad(event)"></textarea>
                    <div id="habilidades-lista" class="flex flex-wrap gap-2 mt-2"></div>
                </div>
                <div class="mb-4">
                    <label for="tarifahora" class="block text-sm font-medium text-gray-700">Tarifa por Hora</label>
                    <input type="number" id="tarifahora" name="tarifahora" class="w-full p-2 border rounded-md" required>
                </div>
                <div class="mb-4">
                    <label for="usuario" class="block text-sm font-medium text-gray-700">Usuario</label>
                    <select id="usuario" name="usuario" class="w-full p-2 border rounded-md">
                        {% for usuario in usuarios_no_asignados %}
                        <option value="{{ usuario.idusuario }}">{{ usuario.nombreusuario }}</option>
                        {% endfor %}
                    </select>
                </div>
            `;
            } else if (tipoRecursoId == 2) { // Recurso Material
                camposAdicionales.innerHTML = `
                <div class="mb-4">
                    <label for="costounidad" class="block text-sm font-medium text-gray-700">Costo por Unidad</label>
                    <input type="number" id="costounidad" name="costounidad" class="w-full p-2 border rounded-md" required>
                </div>
                <div class="mb-4">
                    <label for="fechacompra" class="block text-sm font-medium text-gray-700">Fecha de Compra</label>
                    <input type="date" id="fechacompra" name="fechacompra" class="w-full p-2 border rounded-md" required>
                </div>
            `;
            }
        }
<<<<<<< HEAD
    }

    function agregarHabilidad(event) {
        if (event.key === ',') {
            event.preventDefault();
            const input = event.target;
            const valor = input.value.trim().slice(0, -1);
            if (valor) {
                const lista = document.getElementById('habilidades-lista');
                const etiqueta = document.createElement('span');
                etiqueta.className = 'px-2 py-1 bg-blue-100 text-blue-800 rounded-full text-sm cursor-pointer';
                etiqueta.textContent = valor;
                etiqueta.ondblclick = function() {
                    lista.removeChild(etiqueta);
                };
                lista.appendChild(etiqueta);
                input.value = '';
            }
        }
    }

    function prepararHabilidades() {
        const lista = document.getElementById('habilidades-lista');
        const habilidades = [];
        lista.querySelectorAll('span').forEach(etiqueta => {
            habilidades.push(etiqueta.textContent);
        });
        document.getElementById('habilidades').value = habilidades.join(',');
    }
</script>
=======
    </script>
>>>>>>> 632f1a29
{% endblock %}<|MERGE_RESOLUTION|>--- conflicted
+++ resolved
@@ -10,7 +10,6 @@
 {% endblock %}
 
 {% block body %}
-<<<<<<< HEAD
 <div class="p-8">
     <div class="max-w-2xl mx-auto">
         <div class="bg-white rounded-lg shadow-lg overflow-hidden">
@@ -113,33 +112,6 @@
         </div>
     </div>
 </div>
-=======
-    <main class="p-8">
-        <h2 class="text-2xl font-semibold mb-4">Registrar Nuevo Recurso</h2>
-        <form method="post" action="{% url 'gestionRecursos:crear_recurso' %}">
-            {% csrf_token %}
-            <div class="mb-4">
-                <label for="nombre" class="block text-gray-700">Nombre del Recurso</label>
-                <input type="text" id="nombre" name="nombre" class="w-full p-2 border rounded" required>
-            </div>
-            <div class="mb-4">
-                <label for="tipo_recurso" class="block text-gray-700">Tipo de Recurso</label>
-                <select id="tipo_recurso" name="tipo_recurso" class="w-full p-2 border rounded" required
-                        onchange="mostrarCamposAdicionales(this.value)">
-                    <option value="">Seleccione un tipo de recurso</option>
-                    {% for tipo in tipos %}
-                        <option value="{{ tipo.idtiporecurso }}">{{ tipo.nametiporecurso }}</option>
-                    {% endfor %}
-                </select>
-            </div>
-            <div id="campos-adicionales"></div>
-            <div class="flex justify-end">
-                <button type="submit" class="bg-green-500 text-white px-4 py-2 rounded">Registrar</button>
-                <a href="{% url 'gestionRecursos:lista_recursos' %}" class="ml-2 text-red-500">Cancelar</a>
-            </div>
-        </form>
-    </main>
->>>>>>> 632f1a29
 
     <script>
         function mostrarCamposAdicionales(tipoRecursoId) {
@@ -183,7 +155,6 @@
             `;
             }
         }
-<<<<<<< HEAD
     }
 
     function agregarHabilidad(event) {
@@ -214,7 +185,4 @@
         document.getElementById('habilidades').value = habilidades.join(',');
     }
 </script>
-=======
-    </script>
->>>>>>> 632f1a29
 {% endblock %}