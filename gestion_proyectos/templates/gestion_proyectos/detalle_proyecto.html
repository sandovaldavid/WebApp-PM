{% extends 'layout.html' %}

<<<<<<< HEAD
{% block style %}
    <style>
        .details-table {
            width: 100%;
            border-collapse: collapse;
            margin-bottom: 1rem;
        }

        .details-table th, .details-table td {
            border: 1px solid #ddd;
            padding: 8px;
        }

        .details-table th {
            background-color: #f2f2f2;
            text-align: left;
        }

        .details-table tr:nth-child(even) {
            background-color: #f9f9f9;
        }

        .details-table tr:hover {
            background-color: #ddd;
        }

        .collapsible {
            cursor: pointer;
            text-align: left;
            outline: none;
            font-size: 15px;
            background-color: #f2f2f2;
            padding: 10px;
            margin-bottom: 5px;
            border: 1px solid #ddd;
            border-radius: 5px;
        }

        .content2 {
            display: none;
            overflow: hidden;
            padding: 10px 18px;
            margin-bottom: 10px;
        }
    </style>
{% endblock %}

{% block title %}Detalles del Proyecto{% endblock %}
=======
{% block title %}Detalle de Proyecto: {{ proyecto.nombreproyecto }}{% endblock %}
>>>>>>> 668fd2ed

{% block title_body %}
<div class="flex items-center">
    <i class="fas fa-project-diagram text-blue-500 mr-2"></i> 
    <span>Detalle de Proyecto</span>
</div>
{% endblock %}

{% block body %}
<<<<<<< HEAD
    <main class="px-8">
        <div class="bg-white p-6 rounded-lg shadow-lg">
            <h2 class="text-xl font-semibold mb-4">Detalles del Proyecto: {{ proyecto.nombreproyecto }}</h2>
            <div class="grid grid-cols-1 gap-4">
                <div>
                    <h3 class="text-lg font-semibold mb-2">Requerimientos y Tareas Asociadas</h3>
                    {% for requerimiento in requerimientos %}
                        <div class="collapsible">
                            <span>{{ requerimiento.descripcion }}</span>
                        </div>
                        <div class="content2">
                            <table class="details-table">
                                <thead>
                                <tr>
                                    <th>Tarea</th>
                                    <th>Estado</th>
                                    <th>Prioridad</th>
                                    <th>Tiempo Estimado</th>
                                </tr>
                                </thead>
                                <tbody>
                                {% for tarea in tareas %}
                                    {% if tarea.idrequerimiento_id == requerimiento.idrequerimiento %}
                                        <tr>
                                            <td>{{ tarea.nombretarea }}</td>
                                            <td>{{ tarea.estado }}</td>
                                            <td>{{ tarea.prioridad }}</td>
                                            <td>{{ tarea.duracionestimada }} horas</td>
                                        </tr>
                                    {% endif %}
                                {% endfor %}
                                </tbody>
                            </table>
                        </div>
                    {% endfor %}
                </div>
                <div>
                    <h3 class="text-lg font-semibold mb-2">Recursos Asignados</h3>
                    <table class="details-table">
                        <thead>
                        <tr>
                            <th>Recurso</th>
                        </tr>
                        </thead>
                        <tbody>
                        {% for recurso in recursos %}
                            <tr>
                                <td>{{ recurso.idrecurso.nombrerecurso }}</td>
                            </tr>
                        {% endfor %}
                        </tbody>
                    </table>
                </div>
            </div>
            <div class="mt-4">
                <h3 class="text-lg font-semibold mb-2">Estimaciones y Presupuesto</h3>
                <table class="details-table">
                    <thead>
                    <tr>
                        <th>Descripción</th>
                        <th>Valor</th>
                    </tr>
                    </thead>
                    <tbody>
                    <tr>
                        <td>Presupuesto Total</td>
                        <td>${{ proyecto.presupuesto }}</td>
=======
<div class="p-8">    
    <!-- Información Principal -->
    <div class="bg-white rounded-lg shadow-lg p-6 mb-6">        
        <!-- Encabezado -->
        <div class="flex justify-between items-start mb-6 border-b border-gray-200 pb-4">
            <div>
                <h2 class="text-2xl font-bold text-gray-900 flex items-center">
                    {{ proyecto.nombreproyecto }}                    
                </h2>
                <div class="mt-2 flex items-center text-gray-600">
                    <i class="fas fa-clipboard-list mr-2"></i>
                    <span>Descripción:</span>
                    <span class="ml-1">{{ proyecto.descripcion }}</span>
                </div>
            </div>
            <div class="flex flex-col space-y-2">
                <!-- Estado -->
                <span class="px-3 py-1 rounded-full text-sm font-semibold flex items-center justify-center
                    {% if proyecto.estado == 'Inicio' %}bg-yellow-100 text-yellow-800
                    {% elif proyecto.estado == 'Planificación' %}bg-blue-100 text-blue-800
                    {% elif proyecto.estado == 'Ejecución' %}bg-green-100 text-green-800
                    {% elif proyecto.estado == 'Monitoreo-Control' %}bg-purple-100 text-purple-800
                    {% elif proyecto.estado == 'Cierre' %}bg-red-100 text-red-800
                    {% else %}bg-gray-100 text-gray-800{% endif %}">
                    <i class="fas {% if proyecto.estado == 'Inicio' %}fa-clock
                              {% elif proyecto.estado == 'Planificación' %}fa-spinner fa-spin
                              {% elif proyecto.estado == 'Ejecución' %}fa-check
                              {% elif proyecto.estado == 'Monitoreo-Control' %}fa-tasks
                              {% elif proyecto.estado == 'Cierre' %}fa-flag-checkered
                              {% else %}fa-question{% endif %} mr-2"></i>
                    {{ proyecto.estado }}
                </span>
                <!-- Prioridad -->
                <!--<span class="px-3 py-1 rounded-full text-sm font-semibold flex items-center justify-center
                    {% if proyecto.prioridad == 'Alta' %}bg-red-100 text-red-800
                    {% elif proyecto.prioridad == 'Media' %}bg-yellow-100 text-yellow-800
                    {% else %}bg-green-100 text-green-800{% endif %}">
                    <i class="fas fa-flag mr-2"></i>
                    {{ proyecto.prioridad }}
                </span> -->
            </div>
        </div>

        <!-- Resumen Estadístico -->
        <div class="grid grid-cols-1 md:grid-cols-3 gap-6">
            <!-- Total Requierimientos -->
            <div class="bg-green-50 p-6 rounded-lg shadow-sm hover:shadow-md transition-shadow">
                <div class="flex items-center justify-between">
                    <div>
                        <p class="text-sm text-green-600">Total Requerimientos</p>
                        <h3 class="text-2xl font-bold text-green-900">{{ total_requerimientos }}</h3>
                    </div>
                    <div class="bg-green-100 p-3 rounded-full">
                        <i class="fas fa-tasks text-green-500 text-2xl"></i>
                    </div>
                </div>
            </div>

            <!-- Total de Tareas -->
            <div class="bg-blue-50 p-6 rounded-lg shadow-sm hover:shadow-md transition-shadow">
                <div class="flex items-center justify-between">
                    <div>
                        <p class="text-sm text-blue-600">Total Tareas</p>
                        <h3 class="text-2xl font-bold text-blue-900">{{ total_tareas }}</h3>
                    </div>
                    <div class="bg-blue-100 p-3 rounded-full">
                        <i class="fas fa-tasks text-blue-500 text-2xl"></i>
                    </div>
                </div>
            </div>    

            <!-- Completadas -->
            <div class="bg-purple-50 p-6 rounded-lg shadow-sm hover:shadow-md transition-shadow">
                <div class="flex items-center justify-between">
                    <div>
                        <p class="text-sm text-purple-600">Tareas Completadas</p>
                        <h3 class="text-2xl font-bold text-purple-900">{{ tareas_completadas }}</h3>
                    </div>
                    <div class="bg-purple-100 p-3 rounded-full">
                        <i class="fas fa-check-circle text-purple-500 text-2xl"></i>
                    </div>
                </div>
            </div>
        </div>

        <!-- Métricas -->
        <div class="grid grid-cols-1 md:grid-cols-3 gap-6 my-6">
            <!-- Progreso -->
            <div class="bg-blue-50 p-4 rounded-lg shadow-sm hover:shadow-md transition-shadow">
                <h3 class="text-sm font-medium text-blue-800 mb-3 flex items-center">
                    <i class="fas fa-chart-line mr-2"></i>Progreso
                </h3>
                <div class="relative pt-1">
                    <div class="overflow-hidden h-3 mb-4 text-xs flex rounded-full bg-blue-200">
                        <div style="width:{{ progreso }}%" 
                             class="shadow-none flex flex-col text-center whitespace-nowrap text-white justify-center rounded-full transition-all duration-500
                             {% if progreso < 30 %}bg-red-500
                             {% elif progreso < 70 %}bg-yellow-500
                             {% else %}bg-green-500{% endif %}">
                        </div>
                    </div>
                    <div class="flex justify-between text-xs">
                        <span class="text-blue-800">Avance</span>
                        <span class="text-blue-800 font-semibold">{{ progreso|floatformat:1 }}%</span>
                    </div>
                </div>
            </div>

            <!-- Duración -->
            <div class="bg-green-50 p-4 rounded-lg shadow-sm hover:shadow-md transition-shadow">
                <h3 class="text-sm font-medium text-green-800 mb-3 flex items-center">
                    <i class="fas fa-clock mr-2"></i>Duración
                </h3>
                <div class="grid grid-cols-2 gap-4">
                    <div>
                        <p class="text-xs text-green-600">Estimada</p>
                        <p class="text-lg font-bold text-green-800 flex items-center">
                            <i class="fas fa-hourglass-start text-sm mr-2"></i>
                            {{ duracion_estimada }} h
                        </p>
                    </div>
                    <div>
                        <p class="text-xs text-green-600">Actual</p>
                        <p class="text-lg font-bold text-green-800 flex items-center">
                            <i class="fas fa-hourglass-half text-sm mr-2"></i>
                            {{ duracion_actual|default:0 }} h
                        </p>
                    </div>
                </div>
            </div>

            <!-- Costos -->
            <div class="bg-red-50 p-4 rounded-lg shadow-sm hover:shadow-md transition-shadow">
                <h3 class="text-sm font-medium text-red-800 mb-3 flex items-center">
                    <i class="fas fa-dollar-sign mr-2"></i>Presupuesto
                </h3>
                <div class="grid grid-cols-2 gap-4">
                    <div>
                        <p class="text-xs text-red-600">Estimado</p>
                        <p class="text-lg font-bold text-red-800">${{ proyecto.presupuesto|floatformat:2 }}</p>
                    </div>
                    <div>
                        <p class="text-xs text-red-600">Actual</p>
                        <p class="text-lg font-bold text-red-800">${{ proyecto.presupuestoutilizado|default:0|floatformat:2 }}</p>
                    </div>
                </div>
                {% if desviacion_presupuesto != 0 %}
                <div class="mt-2 text-center">
                    <span class="text-sm px-2 py-1 rounded-full inline-flex items-center
                          {% if desviacion_costos > 0 %}bg-red-200 text-red-800
                          {% else %}bg-green-200 text-green-800{% endif %}">
                        <i class="fas {% if desviacion_costos > 0 %}fa-arrow-up{% else %}fa-arrow-down{% endif %} mr-1"></i>
                        {{ desviacion_presupuesto|floatformat:1 }}% de desviación
                    </span>
                </div>
                {% endif %}
            </div>
        </div>

        <!-- Fechas y Última Actualización -->
        <div class="grid grid-cols-1 md:grid-cols-2 gap-6 mb-6">
            <div class="bg-gray-50 p-4 rounded-lg shadow-sm">
                <h3 class="text-sm font-medium text-gray-700 mb-3 flex items-center">
                    <i class="fas fa-calendar-alt mr-2"></i>
                    Fechas Planificadas
                </h3>
                <div class="grid grid-cols-2 gap-4">
                    <div>
                        <p class="text-xs text-gray-500">Inicio</p>
                        <p class="text-sm font-medium flex items-center">
                            <i class="fas fa-play text-gray-400 mr-2"></i>
                            {{ proyecto.fechainicio|date:"d/m/Y" }}
                        </p>
                    </div>
                    <div>
                        <p class="text-xs text-gray-500">Fin</p>
                        <p class="text-sm font-medium flex items-center">
                            <i class="fas fa-flag-checkered text-gray-400 mr-2"></i>
                            {{ proyecto.fechafin|date:"d/m/Y" }}
                        </p>
                    </div>
                </div>
            </div>
            <div class="bg-gray-50 p-4 rounded-lg shadow-sm">
                <h3 class="text-sm font-medium text-gray-700 mb-3 flex items-center">
                    <i class="fas fa-history mr-2"></i>
                    Última Actualización
                </h3>
                <p class="text-sm flex items-center">
                    <i class="fas fa-clock text-gray-400 mr-2"></i>
                    {{ proyecto.fechamodificacion|date:"d/m/Y H:i" }}
                </p>
            </div>
        </div>

        <!-- Requerimientos y Tareas Asociadas -->
        <div class="mb-6">
            <h3 class="text-lg font-semibold mb-2">Requerimientos y Tareas Asociadas</h3>
            {% for requerimiento in requerimientos %}
            <div class="collapsible bg-gray-100 p-4 rounded-lg shadow-sm mb-2">
                <span>{{ requerimiento.descripcion }}</span>
            </div>
            <div class="content2 bg-white p-4 rounded-lg shadow-sm mb-4">
                <!-- Resumen Estadístico del Requerimiento -->
                <div class="grid grid-cols-1 md:grid-cols-4 gap-6 mb-4">
                    <!-- Total Tareas -->
                    <div class="bg-blue-50 p-4 rounded-lg shadow-sm hover:shadow-md transition-shadow">
                        <div class="flex items-center justify-between">
                            <div>
                                <p class="text-sm text-blue-600">Total Tareas</p>
                                <h3 class="text-2xl font-bold text-blue-900">{{ tareas|dictsort:"idrequerimiento_id"|length }}</h3>
                            </div>
                            <div class="bg-blue-100 p-3 rounded-full">
                                <i class="fas fa-tasks text-blue-500 text-2xl"></i>
                            </div>
                        </div>
                    </div>

                    <!-- Pendientes -->
                    <div class="bg-yellow-50 p-4 rounded-lg shadow-sm hover:shadow-md transition-shadow">
                        <div class="flex items-center justify-between">
                            <div>
                                <p class="text-sm text-yellow-600">Pendientes</p>
                                <h3 class="text-2xl font-bold text-yellow-900">{{ requerimiento.tareas_pendientes }}</h3>
                            </div>
                            <div class="bg-yellow-100 p-3 rounded-full">
                                <i class="fas fa-clock text-yellow-500 text-2xl"></i>
                            </div>
                        </div>
                    </div>

                    <!-- En Progreso -->
                    <div class="bg-green-50 p-4 rounded-lg shadow-sm hover:shadow-md transition-shadow">
                        <div class="flex items-center justify-between">
                            <div>
                                <p class="text-sm text-green-600">En Progreso</p>
                                <h3 class="text-2xl font-bold text-green-900">{{ requerimiento.tareas_en_progreso }}</h3>
                            </div>
                            <div class="bg-green-100 p-3 rounded-full">
                                <i class="fas fa-spinner fa-spin text-green-500 text-2xl"></i>
                            </div>
                        </div>
                    </div>

                    <!-- Completadas -->
                    <div class="bg-purple-50 p-4 rounded-lg shadow-sm hover:shadow-md transition-shadow">
                        <div class="flex items-center justify-between">
                            <div>
                                <p class="text-sm text-purple-600">Completadas</p>
                                <h3 class="text-2xl font-bold text-purple-900">{{ requerimiento.tareas_completadas }}</h3>
                            </div>
                            <div class="bg-purple-100 p-3 rounded-full">
                                <i class="fas fa-check-circle text-purple-500 text-2xl"></i>
                            </div>
                        </div>
                    </div>
                </div>

                <!-- Tabla de Tareas -->
                <table class="min-w-full divide-y divide-gray-200">
                    <thead class="bg-gray-50">
                        <tr>
                            <th class="px-6 py-3 text-left text-xs font-medium text-gray-500 uppercase tracking-wider">Tarea</th>
                            <th class="px-6 py-3 text-left text-xs font-medium text-gray-500 uppercase tracking-wider">Estado</th>
                            <th class="px-6 py-3 text-left text-xs font-medium text-gray-500 uppercase tracking-wider">Prioridad</th>
                            <th class="px-6 py-3 text-left text-xs font-medium text-gray-500 uppercase tracking-wider">Tiempo Estimado</th>
                        </tr>
                    </thead>
                    <tbody class="bg-white divide-y divide-gray-200">
                        {% for tarea in tareas %}
                        {% if tarea.idrequerimiento_id == requerimiento.idrequerimiento %}
                        <tr class="hover:bg-gray-50">
                            <td class="px-6 py-4 whitespace-nowrap">{{ tarea.nombretarea }}</td>
                            <td class="px-6 py-4 whitespace-nowrap">{{ tarea.estado }}</td>
                            <td class="px-6 py-4 whitespace-nowrap">{{ tarea.prioridad }}</td>
                            <td class="px-6 py-4 whitespace-nowrap">{{ tarea.duracionestimada }} horas</td>
                        </tr>
                        {% endif %}
                        {% endfor %}
                    </tbody>
                </table>
            </div>
            {% endfor %}
        </div>

        <!-- Recursos Asignados -->
        <div class="mb-6">
            <h3 class="text-lg font-semibold mb-2">Recursos Asignados</h3>
            <table class="details-table w-full border-collapse mb-4">
                <thead>
                    <tr class="bg-gray-100">
                        <th class="border px-4 py-2">Recurso</th>
                    </tr>
                </thead>
                <tbody>
                    {% for recurso in recursos %}
                    <tr class="hover:bg-gray-50">
                        <td class="border px-4 py-2">{{ recurso.idrecurso.nombrerecurso }}</td>
                    </tr>
                    {% endfor %}
                </tbody>
            </table>
        </div>

        <!-- Estimaciones y Presupuesto 
        <!-- <div class="mb-6">
            <h3 class="text-lg font-semibold mb-2">Estimaciones y Presupuesto</h3>
            <table class="details-table w-full border-collapse mb-4">
                <thead>
                    <tr class="bg-gray-100">
                        <th class="border px-4 py-2">Descripción</th>
                        <th class="border px-4 py-2">Valor</th>
                    </tr>
                </thead>
                <tbody>
                    <tr class="hover:bg-gray-50">
                        <td class="border px-4 py-2">Presupuesto Total</td>
                        <td class="border px-4 py-2">${{ proyecto.presupuesto }}</td>
>>>>>>> 668fd2ed
                    </tr>
                    <tr class="hover:bg-gray-50">
                        <td class="border px-4 py-2">Presupuesto Utilizado</td>
                        <td class="border px-4 py-2">${{ proyecto.presupuestoutilizado|default:0 }}</td>
                    </tr>
                    <tr class="hover:bg-gray-50">
                        <td class="border px-4 py-2">Presupuesto Restante</td>
                        <td class="border px-4 py-2">${{ presupuesto_restante }}</td>
                    </tr>
<<<<<<< HEAD
                    </tbody>
                </table>
            </div>
            <div class="flex justify-between mt-4">
                <a href="{% url 'gestion_tareas:crear_tarea' %}" class="bg-green-500 text-white px-4 py-2 rounded btn">
                    <i class="fas fa-tasks mr-2"></i>Añadir Tarea
                </a>
                <a href="{% url 'gestionRecursos:lista_recursos' %}"
                   class="bg-blue-500 text-white px-4 py-2 rounded btn">
                    <i class="fas fa-user-plus mr-2"></i>Asignar Recursos
                </a>
                <a href="{% url 'gestionRecursos:lista_recursos' %}"
                   class="bg-yellow-500 text-white px-4 py-2 rounded btn">
                    <i class="fas fa-calendar-alt mr-2"></i>Ajustar Fechas
                </a>
                <a href="{% url 'gestionRecursos:lista_recursos' %}"
                   class="bg-purple-500 text-white px-4 py-2 rounded btn">
                    <i class="fas fa-dollar-sign mr-2"></i>Ajustar Presupuesto
                </a>
            </div>
        </div>
    </main>
=======
                </tbody>
            </table>
        </div>-->

        <!-- Botones de Acción -->
        <div class="flex justify-between mt-4">

            <a href="{% url 'gestion_proyectos:editar_proyecto' proyecto.idproyecto %}" class="bg-blue-500 text-white px-4 py-2 rounded-md hover:bg-blue-600 transition-colors flex items-center">
                <i class="fas fa-edit mr-2"></i>Editar Proyecto
            </a>
            <a href="{% url 'gestion_tareas:crear_tarea' %}" class="bg-green-500 text-white px-4 py-2 rounded-md hover:bg-green-600 transition-colors flex items-center">
                <i class="fas fa-tasks mr-2"></i>Añadir Tarea
            </a>            
            <a href="{% url 'gestionRecursos:lista_recursos'%}" class="bg-yellow-500 text-white px-4 py-2 rounded-md hover:bg-yellow-600 transition-colors flex items-center">
                <i class="fas fa-user-plus mr-2"></i>Asignar Recursos
            </a>
            <a href="{% url 'gestionRecursos:lista_recursos'%}" class="bg-purple-500 text-white px-4 py-2 rounded-md hover:bg-purple-600 transition-colors flex items-center">
                <i class="fas fa-calendar-alt mr-2"></i>Ajustar Fechas
            </a>
            <a href="{% url 'gestionRecursos:lista_recursos'%}" class="bg-red-500 text-white px-4 py-2 rounded-md hover:bg-red-600 transition-colors flex items-center">
                <i class="fas fa-dollar-sign mr-2"></i>Ajustar Presupuesto
            </a>
        </div>
    </div>
</div>
>>>>>>> 668fd2ed

    <script>
        document.addEventListener('DOMContentLoaded', function () {
            var coll = document.getElementsByClassName("collapsible");
            for (var i = 0; i < coll.length; i++) {
                coll[i].addEventListener("click", function () {
                    this.classList.toggle("active");
                    var content = this.nextElementSibling;
                    if (content.style.display === "block") {
                        content.style.display = "none";
                    } else {
                        content.style.display = "block";
                    }
                });
            }
        });
    </script>
{% endblock %}<|MERGE_RESOLUTION|>--- conflicted
+++ resolved
@@ -1,57 +1,6 @@
 {% extends 'layout.html' %}
 
-<<<<<<< HEAD
-{% block style %}
-    <style>
-        .details-table {
-            width: 100%;
-            border-collapse: collapse;
-            margin-bottom: 1rem;
-        }
-
-        .details-table th, .details-table td {
-            border: 1px solid #ddd;
-            padding: 8px;
-        }
-
-        .details-table th {
-            background-color: #f2f2f2;
-            text-align: left;
-        }
-
-        .details-table tr:nth-child(even) {
-            background-color: #f9f9f9;
-        }
-
-        .details-table tr:hover {
-            background-color: #ddd;
-        }
-
-        .collapsible {
-            cursor: pointer;
-            text-align: left;
-            outline: none;
-            font-size: 15px;
-            background-color: #f2f2f2;
-            padding: 10px;
-            margin-bottom: 5px;
-            border: 1px solid #ddd;
-            border-radius: 5px;
-        }
-
-        .content2 {
-            display: none;
-            overflow: hidden;
-            padding: 10px 18px;
-            margin-bottom: 10px;
-        }
-    </style>
-{% endblock %}
-
-{% block title %}Detalles del Proyecto{% endblock %}
-=======
 {% block title %}Detalle de Proyecto: {{ proyecto.nombreproyecto }}{% endblock %}
->>>>>>> 668fd2ed
 
 {% block title_body %}
 <div class="flex items-center">
@@ -61,75 +10,6 @@
 {% endblock %}
 
 {% block body %}
-<<<<<<< HEAD
-    <main class="px-8">
-        <div class="bg-white p-6 rounded-lg shadow-lg">
-            <h2 class="text-xl font-semibold mb-4">Detalles del Proyecto: {{ proyecto.nombreproyecto }}</h2>
-            <div class="grid grid-cols-1 gap-4">
-                <div>
-                    <h3 class="text-lg font-semibold mb-2">Requerimientos y Tareas Asociadas</h3>
-                    {% for requerimiento in requerimientos %}
-                        <div class="collapsible">
-                            <span>{{ requerimiento.descripcion }}</span>
-                        </div>
-                        <div class="content2">
-                            <table class="details-table">
-                                <thead>
-                                <tr>
-                                    <th>Tarea</th>
-                                    <th>Estado</th>
-                                    <th>Prioridad</th>
-                                    <th>Tiempo Estimado</th>
-                                </tr>
-                                </thead>
-                                <tbody>
-                                {% for tarea in tareas %}
-                                    {% if tarea.idrequerimiento_id == requerimiento.idrequerimiento %}
-                                        <tr>
-                                            <td>{{ tarea.nombretarea }}</td>
-                                            <td>{{ tarea.estado }}</td>
-                                            <td>{{ tarea.prioridad }}</td>
-                                            <td>{{ tarea.duracionestimada }} horas</td>
-                                        </tr>
-                                    {% endif %}
-                                {% endfor %}
-                                </tbody>
-                            </table>
-                        </div>
-                    {% endfor %}
-                </div>
-                <div>
-                    <h3 class="text-lg font-semibold mb-2">Recursos Asignados</h3>
-                    <table class="details-table">
-                        <thead>
-                        <tr>
-                            <th>Recurso</th>
-                        </tr>
-                        </thead>
-                        <tbody>
-                        {% for recurso in recursos %}
-                            <tr>
-                                <td>{{ recurso.idrecurso.nombrerecurso }}</td>
-                            </tr>
-                        {% endfor %}
-                        </tbody>
-                    </table>
-                </div>
-            </div>
-            <div class="mt-4">
-                <h3 class="text-lg font-semibold mb-2">Estimaciones y Presupuesto</h3>
-                <table class="details-table">
-                    <thead>
-                    <tr>
-                        <th>Descripción</th>
-                        <th>Valor</th>
-                    </tr>
-                    </thead>
-                    <tbody>
-                    <tr>
-                        <td>Presupuesto Total</td>
-                        <td>${{ proyecto.presupuesto }}</td>
-=======
 <div class="p-8">    
     <!-- Información Principal -->
     <div class="bg-white rounded-lg shadow-lg p-6 mb-6">        
@@ -409,8 +289,9 @@
                         </tr>
                         {% endif %}
                         {% endfor %}
-                    </tbody>
-                </table>
+                        </tbody>
+                    </table>
+                </div>
             </div>
             {% endfor %}
         </div>
@@ -448,7 +329,6 @@
                     <tr class="hover:bg-gray-50">
                         <td class="border px-4 py-2">Presupuesto Total</td>
                         <td class="border px-4 py-2">${{ proyecto.presupuesto }}</td>
->>>>>>> 668fd2ed
                     </tr>
                     <tr class="hover:bg-gray-50">
                         <td class="border px-4 py-2">Presupuesto Utilizado</td>
@@ -458,30 +338,6 @@
                         <td class="border px-4 py-2">Presupuesto Restante</td>
                         <td class="border px-4 py-2">${{ presupuesto_restante }}</td>
                     </tr>
-<<<<<<< HEAD
-                    </tbody>
-                </table>
-            </div>
-            <div class="flex justify-between mt-4">
-                <a href="{% url 'gestion_tareas:crear_tarea' %}" class="bg-green-500 text-white px-4 py-2 rounded btn">
-                    <i class="fas fa-tasks mr-2"></i>Añadir Tarea
-                </a>
-                <a href="{% url 'gestionRecursos:lista_recursos' %}"
-                   class="bg-blue-500 text-white px-4 py-2 rounded btn">
-                    <i class="fas fa-user-plus mr-2"></i>Asignar Recursos
-                </a>
-                <a href="{% url 'gestionRecursos:lista_recursos' %}"
-                   class="bg-yellow-500 text-white px-4 py-2 rounded btn">
-                    <i class="fas fa-calendar-alt mr-2"></i>Ajustar Fechas
-                </a>
-                <a href="{% url 'gestionRecursos:lista_recursos' %}"
-                   class="bg-purple-500 text-white px-4 py-2 rounded btn">
-                    <i class="fas fa-dollar-sign mr-2"></i>Ajustar Presupuesto
-                </a>
-            </div>
-        </div>
-    </main>
-=======
                 </tbody>
             </table>
         </div>-->
@@ -507,7 +363,6 @@
         </div>
     </div>
 </div>
->>>>>>> 668fd2ed
 
     <script>
         document.addEventListener('DOMContentLoaded', function () {
