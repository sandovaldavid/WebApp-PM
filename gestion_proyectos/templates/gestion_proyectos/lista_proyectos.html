{% extends 'layout.html' %}

{% block style %}
<<<<<<< HEAD
    <style>
        .hidden {
            display: none;
        }

        .details-table {
            width: 100%;
            border-collapse: collapse;
            margin-bottom: 1rem;
            background-color: #ffffff;
            border-radius: 8px;
            overflow: hidden;
            box-shadow: 0 4px 8px rgba(0, 0, 0, 0.1);
        }

        .details-table th, .details-table td {
            padding: 12px;
            text-align: left;
        }

        .details-table th {
            background-color: #4a90e2;
            color: white;
        }

        .details-table tr:nth-child(even) {
            background-color: #f9f9f9;
        }

        .details-table tr:hover {
            background-color: #f1f1f1;
        }

        .btn-selected {
            background-color: #4a90e2;
            color: white;
        }

        .card {
            background-color: #ffffff;
            border-radius: 12px;
            box-shadow: 0 6px 12px rgba(0, 0, 0, 0.1);
            padding: 20px;
            transition: transform 0.3s, box-shadow 0.3s;
        }

        .card:hover {
            transform: translateY(-10px);
            box-shadow: 0 12px 24px rgba(0, 0, 0, 0.2);
        }

        .card-title {
            font-size: 1.5rem;
            font-weight: 700;
            color: #333333;
        }

        .card-text {
            color: #666666;
            margin-top: 10px;
        }

        .card-footer {
            display: flex;
            justify-content: space-between;
            margin-top: 20px;
        }

        .btn {
            background-color: #4a90e2;
            color: white;
            padding: 10px 20px;
            border-radius: 6px;
            text-decoration: none;
            transition: background-color 0.3s;
        }

        .btn:hover {
            background-color: #357ab8;
        }

        .btn-edit {
            background-color: #f0ad4e;
        }

        .btn-edit:hover {
            background-color: #ec971f;
        }

        .btn-create {
            background-color: #5cb85c;
        }

        .btn-create:hover {
            background-color: #4cae4c;
        }

        .btn-actions {
            display: flex;
            gap: 4px;
        }

        .btn-actions a {
            flex: 1;
            display: flex;
            justify-content: center;
            align-items: center;
            padding: 8px;
        }

        @media (max-width: 768px) {
            .grid-cols-1 {
                grid-template-columns: 1fr;
            }

            .grid-cols-2 {
                grid-template-columns: 1fr 1fr;
            }

            .grid-cols-3 {
                grid-template-columns: 1fr 1fr 1fr;
            }
        }
    </style>
=======
<style>
    .hidden {
        display: none;
    }
    .details-table {
        width: 100%;
        border-collapse: collapse;
        margin-bottom: 1rem;
        background-color: #ffffff;
        border-radius: 8px;
        overflow: hidden;
        box-shadow: 0 4px 8px rgba(0, 0, 0, 0.1);
    }
    .details-table th, .details-table td {
        padding: 12px;
        text-align: left;
    }
    .details-table th {
        background-color: #4a90e2;
        color: white;
    }
    .details-table tr:nth-child(even) {
        background-color: #f9f9f9;
    }
    .details-table tr:hover {
        background-color: #f1f1f1;
    }
    .btn-selected {
        background-color: #4a90e2;
        color: white;
    }
    .card {
        background-color: #ffffff;
        border-radius: 12px;
        box-shadow: 0 6px 12px rgba(0, 0, 0, 0.1);
        padding: 20px;
        transition: transform 0.3s, box-shadow 0.3s;
    }
    .card:hover {
        transform: translateY(-10px);
        box-shadow: 0 12px 24px rgba(0, 0, 0, 0.2);
    }
    .card-title {
        font-size: 1.5rem;
        font-weight: 700;
        color: #333333;
    }
    .card-text {
        color: #666666;
        margin-top: 10px;
    }
    .card-footer {
        display: flex;
        justify-content: space-between;
        margin-top: 20px;
    }
    .btn {
        background-color: #4a90e2;
        color: white;
        padding: 10px 20px;
        border-radius: 6px;
        text-decoration: none;
        transition: background-color 0.3s;
    }
    .btn:hover {
        background-color: #357ab8;
    }
    .btn-edit {
        background-color: #f0ad4e;
    }
    .btn-edit:hover {
        background-color: #ec971f;
    }
    .btn-create {
        background-color: #5cb85c;
    }
    .btn-create:hover {
        background-color: #4cae4c;
    }
    .btn-actions {
        display: flex;
        gap: 4px;
    }
    .btn-actions a {
        flex: 1;
        display: flex;
        justify-content: center;
        align-items: center;
        padding: 8px;
    }
    .filter-form {
        display: flex;
        flex-wrap: wrap;
        gap: 1rem;
        margin-bottom: 1.5rem;
    }
    .filter-form select,
    .filter-form input,
    .filter-form button {
        padding: 0.5rem;
        border: 1px solid #ccc;
        border-radius: 4px;
    }
    .filter-form button {
        background-color: #4a90e2;
        color: white;
        border: none;
        cursor: pointer;
    }
    .filter-form button:hover {
        background-color: #357ab8;
    }
    @media (max-width: 768px) {
        .grid-cols-1 {
            grid-template-columns: 1fr;
        }
        .grid-cols-2 {
            grid-template-columns: 1fr 1fr;
        }
        .grid-cols-3 {
            grid-template-columns: 1fr 1fr 1fr;
        }
    }
</style>
>>>>>>> 668fd2ed
{% endblock %}

{% block title %}Lista de Proyectos{% endblock %}

{% block title_body %}
<div class="flex items-center justify-between">
    <div class="flex items-center">
        <i class="fas fa-project-diagram text-blue-500 mr-2"></i>
        <span>Lista de Proyectos</span>
    </div>
    <a href="{% url 'gestion_proyectos:crear_proyecto' %}" 
       class="bg-blue-500 hover:bg-blue-600 text-white px-4 py-2 rounded-lg transition-colors flex items-center">
        <i class="fas fa-plus mr-2"></i>
        Nuevo Proyecto
    </a>
</div>
{% endblock %}

{% block body %}
<<<<<<< HEAD
    <main class="p-8">
        <div class="flex justify-between items-center mb-4">
            <div class="flex items-center">
                <h2 class="text-2xl font-semibold mr-10">Lista de Proyectos</h2>
                <button id="btn-cards" class="bg-blue-500 text-white px-4 py-2 mr-2 rounded btn-selected"
                        onclick="toggleView('cards')"><i class="fas fa-th-large mr-2"></i>Vista de Tarjetas
                </button>
                <button id="btn-table" class="bg-blue-500 text-white px-4 py-2 rounded" onclick="toggleView('table')"><i
                        class="fas fa-table mr-2"></i>Vista de Tabla
                </button>
            </div>
            <a href="{% url 'gestion_proyectos:crear_proyecto' %}"
               class="bg-green-500 text-white px-4 py-2 rounded btn-create">
                <i class="fas fa-plus mr-2"></i>Crear Proyecto
            </a>
        </div>
        <div id="cards-view" class="grid grid-cols-1 md:grid-cols-2 lg:grid-cols-3 gap-8">
            {% for proyecto in proyectos %}
                <div class="card">
                    <h3 class="card-title">{{ proyecto.nombreproyecto }}</h3>
                    <p class="card-text">{{ proyecto.descripcion|truncatechars:100 }}</p>
                    <div class="mt-2">
                        <span class="text-sm font-semibold">Estado:</span>
                        <span class="text-yellow-500">{{ proyecto.estado }}</span>
                    </div>
                    <div class="mt-2">
                        <span class="text-sm font-semibold">Fecha de Inicio:</span>
                        <span>{{ proyecto.fechainicio }}</span>
                    </div>
                    <div class="mt-2">
                        <span class="text-sm font-semibold">Fecha de Finalización:</span>
                        <span>{{ proyecto.fechafin }}</span>
                    </div>
                    <div class="mt-2">
                        <span class="text-sm font-semibold">Presupuesto:</span>
                        <span>${{ proyecto.presupuesto }}</span>
                    </div>
                    <div class="card-footer">
                        <a href="{% url 'gestion_proyectos:detalle_proyecto' proyecto.idproyecto %}" class="btn"><i
                                class="fas fa-eye mr-2"></i>Ver Detalles</a>
                        <a href="{% url 'gestion_proyectos:editar_proyecto' proyecto.idproyecto %}"
                           class="btn btn-edit"><i class="fas fa-edit mr-2"></i>Editar</a>
                    </div>
                </div>
            {% endfor %}
        </div>
        <div id="table-view" class="hidden">
            <table class="details-table">
                <thead>
                <tr>
                    <th>Nombre del Proyecto</th>
                    <th>Descripción</th>
                    <th>Estado</th>
                    <th>Fecha de Inicio</th>
                    <th>Fecha de Finalización</th>
                    <th>Presupuesto</th>
                    <th>Acciones</th>
                </tr>
                </thead>
                <tbody>
                {% for proyecto in proyectos %}
                    <tr>
                        <td>{{ proyecto.nombreproyecto }}</td>
                        <td>{{ proyecto.descripcion|truncatechars:100 }}</td>
                        <td>{{ proyecto.estado }}</td>
                        <td>{{ proyecto.fechainicio }}</td>
                        <td>{{ proyecto.fechafin }}</td>
                        <td>${{ proyecto.presupuesto }}</td>
                        <td class="btn-actions">
                            <a href="{% url 'gestion_proyectos:detalle_proyecto' proyecto.idproyecto %}" class="btn"><i
                                    class="fas fa-eye"></i></a>
                            <a href="{% url 'gestion_proyectos:editar_proyecto' proyecto.idproyecto %}"
                               class="btn btn-edit"><i class="fas fa-edit"></i></a>
                        </td>
                    </tr>
                {% endfor %}
                </tbody>
            </table>
        </div>
    </main>

    <script>
        function toggleView(view) {
            var cardsView = document.getElementById('cards-view');
            var tableView = document.getElementById('table-view');
            var btnCards = document.getElementById('btn-cards');
            var btnTable = document.getElementById('btn-table');
            if (view === 'cards') {
                cardsView.classList.remove('hidden');
                tableView.classList.add('hidden');
                btnCards.classList.add('btn-selected');
                btnTable.classList.remove('btn-selected');
            } else {
                cardsView.classList.add('hidden');
                tableView.classList.remove('hidden');
                btnCards.classList.remove('btn-selected');
                btnTable.classList.add('btn-selected');
            }
        }
    </script>
=======
<div class="p-8">
    <!-- Panel de Filtros -->
    <div class="bg-white rounded-lg shadow-lg p-6 mb-8">
        <h3 class="text-lg font-semibold mb-4 flex items-center">
            <i class="fas fa-filter text-gray-600 mr-2"></i>
            Filtros
        </h3>
        <form method="GET" class="grid grid-cols-1 md:grid-cols-3 lg:grid-cols-5 gap-4">
            <!-- Búsqueda -->
            <div>
                <label for="busqueda" class="block text-sm font-medium text-gray-700 mb-2">Búsqueda</label>
                <input type="text" name="busqueda" id="busqueda" 
                       value="{{ filtros.busqueda }}"
                       placeholder="Buscar proyecto..."
                       class="w-full rounded-md border-gray-300 shadow-sm focus:border-blue-500 focus:ring-blue-500">
            </div>

            <!-- Estado -->
            <div>
                <label for="estado" class="block text-sm font-medium text-gray-700 mb-2">Estado</label>
                <select name="estado" id="estado" 
                        class="w-full rounded-md border-gray-300 shadow-sm focus:border-blue-500 focus:ring-blue-500">
                    <option value="">Todos</option>
                    {% for estado in estados %}
                        <option value="{{ estado }}" {% if filtros.estado == estado %}selected{% endif %}>
                            {{ estado }}
                        </option>
                    {% endfor %}
                </select>
            </div>

            <!-- Fecha Desde -->
            <div>
                <label for="fecha_inicio" class="block text-sm font-medium text-gray-700 mb-2">Fecha Desde</label>
                <input type="date" name="fecha_inicio" id="fecha_inicio"
                       value="{{ filtros.fecha_inicio }}"
                       class="w-full rounded-md border-gray-300 shadow-sm focus:border-blue-500 focus:ring-blue-500">
            </div>

            <!-- Fecha Hasta -->
            <div>
                <label for="fecha_fin" class="block text-sm font-medium text-gray-700 mb-2">Fecha Hasta</label>
                <input type="date" name="fecha_fin" id="fecha_fin"
                       value="{{ filtros.fecha_fin }}"
                       class="w-full rounded-md border-gray-300 shadow-sm focus:border-blue-500 focus:ring-blue-500">
            </div>

            <!-- Botones -->
            <div class="col-span-full flex justify-end space-x-4 mt-4">
                <a href="{% url 'gestion_proyectos:lista_proyectos' %}" 
                   class="px-4 py-2 text-gray-700 bg-gray-100 rounded-md hover:bg-gray-200 transition-colors flex items-center">
                    <i class="fas fa-undo mr-2"></i>
                    Limpiar Filtros
                </a>
                <button type="submit" 
                        class="px-4 py-2 bg-blue-500 text-white rounded-md hover:bg-blue-600 transition-colors flex items-center">
                    <i class="fas fa-search mr-2"></i>
                    Aplicar Filtros
                </button>
            </div>
        </form>
    </div>

    <!-- Lista de Proyectos -->
    <div class="grid grid-cols-1 md:grid-cols-2 lg:grid-cols-3 gap-6">
        {% for proyecto in proyectos %}
            {% include "components/proyecto_card.html" with proyecto=proyecto %}
        {% empty %}
            <div class="col-span-full bg-gray-50 p-8 rounded-lg text-center">
                <i class="fas fa-project-diagram text-gray-400 text-4xl mb-4"></i>
                <p class="text-gray-500">No se encontraron proyectos</p>
            </div>
        {% endfor %}
    </div>
</div>
>>>>>>> 668fd2ed
{% endblock %}<|MERGE_RESOLUTION|>--- conflicted
+++ resolved
@@ -1,10 +1,121 @@
 {% extends 'layout.html' %}
 
 {% block style %}
-<<<<<<< HEAD
-    <style>
-        .hidden {
-            display: none;
+<style>
+    .hidden {
+        display: none;
+    }
+    .details-table {
+        width: 100%;
+        border-collapse: collapse;
+        margin-bottom: 1rem;
+        background-color: #ffffff;
+        border-radius: 8px;
+        overflow: hidden;
+        box-shadow: 0 4px 8px rgba(0, 0, 0, 0.1);
+    }
+    .details-table th, .details-table td {
+        padding: 12px;
+        text-align: left;
+    }
+    .details-table th {
+        background-color: #4a90e2;
+        color: white;
+    }
+    .details-table tr:nth-child(even) {
+        background-color: #f9f9f9;
+    }
+    .details-table tr:hover {
+        background-color: #f1f1f1;
+    }
+    .btn-selected {
+        background-color: #4a90e2;
+        color: white;
+    }
+    .card {
+        background-color: #ffffff;
+        border-radius: 12px;
+        box-shadow: 0 6px 12px rgba(0, 0, 0, 0.1);
+        padding: 20px;
+        transition: transform 0.3s, box-shadow 0.3s;
+    }
+    .card:hover {
+        transform: translateY(-10px);
+        box-shadow: 0 12px 24px rgba(0, 0, 0, 0.2);
+    }
+    .card-title {
+        font-size: 1.5rem;
+        font-weight: 700;
+        color: #333333;
+    }
+    .card-text {
+        color: #666666;
+        margin-top: 10px;
+    }
+    .card-footer {
+        display: flex;
+        justify-content: space-between;
+        margin-top: 20px;
+    }
+    .btn {
+        background-color: #4a90e2;
+        color: white;
+        padding: 10px 20px;
+        border-radius: 6px;
+        text-decoration: none;
+        transition: background-color 0.3s;
+    }
+    .btn:hover {
+        background-color: #357ab8;
+    }
+    .btn-edit {
+        background-color: #f0ad4e;
+    }
+    .btn-edit:hover {
+        background-color: #ec971f;
+    }
+    .btn-create {
+        background-color: #5cb85c;
+    }
+    .btn-create:hover {
+        background-color: #4cae4c;
+    }
+    .btn-actions {
+        display: flex;
+        gap: 4px;
+    }
+    .btn-actions a {
+        flex: 1;
+        display: flex;
+        justify-content: center;
+        align-items: center;
+        padding: 8px;
+    }
+    .filter-form {
+        display: flex;
+        flex-wrap: wrap;
+        gap: 1rem;
+        margin-bottom: 1.5rem;
+    }
+    .filter-form select,
+    .filter-form input,
+    .filter-form button {
+        padding: 0.5rem;
+        border: 1px solid #ccc;
+        border-radius: 4px;
+    }
+    .filter-form button {
+        background-color: #4a90e2;
+        color: white;
+        border: none;
+        cursor: pointer;
+    }
+    .filter-form button:hover {
+        background-color: #357ab8;
+    }
+    @media (max-width: 768px) {
+        .grid-cols-1 {
+            grid-template-columns: 1fr;
         }
 
         .details-table {
@@ -126,132 +237,6 @@
             }
         }
     </style>
-=======
-<style>
-    .hidden {
-        display: none;
-    }
-    .details-table {
-        width: 100%;
-        border-collapse: collapse;
-        margin-bottom: 1rem;
-        background-color: #ffffff;
-        border-radius: 8px;
-        overflow: hidden;
-        box-shadow: 0 4px 8px rgba(0, 0, 0, 0.1);
-    }
-    .details-table th, .details-table td {
-        padding: 12px;
-        text-align: left;
-    }
-    .details-table th {
-        background-color: #4a90e2;
-        color: white;
-    }
-    .details-table tr:nth-child(even) {
-        background-color: #f9f9f9;
-    }
-    .details-table tr:hover {
-        background-color: #f1f1f1;
-    }
-    .btn-selected {
-        background-color: #4a90e2;
-        color: white;
-    }
-    .card {
-        background-color: #ffffff;
-        border-radius: 12px;
-        box-shadow: 0 6px 12px rgba(0, 0, 0, 0.1);
-        padding: 20px;
-        transition: transform 0.3s, box-shadow 0.3s;
-    }
-    .card:hover {
-        transform: translateY(-10px);
-        box-shadow: 0 12px 24px rgba(0, 0, 0, 0.2);
-    }
-    .card-title {
-        font-size: 1.5rem;
-        font-weight: 700;
-        color: #333333;
-    }
-    .card-text {
-        color: #666666;
-        margin-top: 10px;
-    }
-    .card-footer {
-        display: flex;
-        justify-content: space-between;
-        margin-top: 20px;
-    }
-    .btn {
-        background-color: #4a90e2;
-        color: white;
-        padding: 10px 20px;
-        border-radius: 6px;
-        text-decoration: none;
-        transition: background-color 0.3s;
-    }
-    .btn:hover {
-        background-color: #357ab8;
-    }
-    .btn-edit {
-        background-color: #f0ad4e;
-    }
-    .btn-edit:hover {
-        background-color: #ec971f;
-    }
-    .btn-create {
-        background-color: #5cb85c;
-    }
-    .btn-create:hover {
-        background-color: #4cae4c;
-    }
-    .btn-actions {
-        display: flex;
-        gap: 4px;
-    }
-    .btn-actions a {
-        flex: 1;
-        display: flex;
-        justify-content: center;
-        align-items: center;
-        padding: 8px;
-    }
-    .filter-form {
-        display: flex;
-        flex-wrap: wrap;
-        gap: 1rem;
-        margin-bottom: 1.5rem;
-    }
-    .filter-form select,
-    .filter-form input,
-    .filter-form button {
-        padding: 0.5rem;
-        border: 1px solid #ccc;
-        border-radius: 4px;
-    }
-    .filter-form button {
-        background-color: #4a90e2;
-        color: white;
-        border: none;
-        cursor: pointer;
-    }
-    .filter-form button:hover {
-        background-color: #357ab8;
-    }
-    @media (max-width: 768px) {
-        .grid-cols-1 {
-            grid-template-columns: 1fr;
-        }
-        .grid-cols-2 {
-            grid-template-columns: 1fr 1fr;
-        }
-        .grid-cols-3 {
-            grid-template-columns: 1fr 1fr 1fr;
-        }
-    }
-</style>
->>>>>>> 668fd2ed
 {% endblock %}
 
 {% block title %}Lista de Proyectos{% endblock %}
@@ -271,108 +256,6 @@
 {% endblock %}
 
 {% block body %}
-<<<<<<< HEAD
-    <main class="p-8">
-        <div class="flex justify-between items-center mb-4">
-            <div class="flex items-center">
-                <h2 class="text-2xl font-semibold mr-10">Lista de Proyectos</h2>
-                <button id="btn-cards" class="bg-blue-500 text-white px-4 py-2 mr-2 rounded btn-selected"
-                        onclick="toggleView('cards')"><i class="fas fa-th-large mr-2"></i>Vista de Tarjetas
-                </button>
-                <button id="btn-table" class="bg-blue-500 text-white px-4 py-2 rounded" onclick="toggleView('table')"><i
-                        class="fas fa-table mr-2"></i>Vista de Tabla
-                </button>
-            </div>
-            <a href="{% url 'gestion_proyectos:crear_proyecto' %}"
-               class="bg-green-500 text-white px-4 py-2 rounded btn-create">
-                <i class="fas fa-plus mr-2"></i>Crear Proyecto
-            </a>
-        </div>
-        <div id="cards-view" class="grid grid-cols-1 md:grid-cols-2 lg:grid-cols-3 gap-8">
-            {% for proyecto in proyectos %}
-                <div class="card">
-                    <h3 class="card-title">{{ proyecto.nombreproyecto }}</h3>
-                    <p class="card-text">{{ proyecto.descripcion|truncatechars:100 }}</p>
-                    <div class="mt-2">
-                        <span class="text-sm font-semibold">Estado:</span>
-                        <span class="text-yellow-500">{{ proyecto.estado }}</span>
-                    </div>
-                    <div class="mt-2">
-                        <span class="text-sm font-semibold">Fecha de Inicio:</span>
-                        <span>{{ proyecto.fechainicio }}</span>
-                    </div>
-                    <div class="mt-2">
-                        <span class="text-sm font-semibold">Fecha de Finalización:</span>
-                        <span>{{ proyecto.fechafin }}</span>
-                    </div>
-                    <div class="mt-2">
-                        <span class="text-sm font-semibold">Presupuesto:</span>
-                        <span>${{ proyecto.presupuesto }}</span>
-                    </div>
-                    <div class="card-footer">
-                        <a href="{% url 'gestion_proyectos:detalle_proyecto' proyecto.idproyecto %}" class="btn"><i
-                                class="fas fa-eye mr-2"></i>Ver Detalles</a>
-                        <a href="{% url 'gestion_proyectos:editar_proyecto' proyecto.idproyecto %}"
-                           class="btn btn-edit"><i class="fas fa-edit mr-2"></i>Editar</a>
-                    </div>
-                </div>
-            {% endfor %}
-        </div>
-        <div id="table-view" class="hidden">
-            <table class="details-table">
-                <thead>
-                <tr>
-                    <th>Nombre del Proyecto</th>
-                    <th>Descripción</th>
-                    <th>Estado</th>
-                    <th>Fecha de Inicio</th>
-                    <th>Fecha de Finalización</th>
-                    <th>Presupuesto</th>
-                    <th>Acciones</th>
-                </tr>
-                </thead>
-                <tbody>
-                {% for proyecto in proyectos %}
-                    <tr>
-                        <td>{{ proyecto.nombreproyecto }}</td>
-                        <td>{{ proyecto.descripcion|truncatechars:100 }}</td>
-                        <td>{{ proyecto.estado }}</td>
-                        <td>{{ proyecto.fechainicio }}</td>
-                        <td>{{ proyecto.fechafin }}</td>
-                        <td>${{ proyecto.presupuesto }}</td>
-                        <td class="btn-actions">
-                            <a href="{% url 'gestion_proyectos:detalle_proyecto' proyecto.idproyecto %}" class="btn"><i
-                                    class="fas fa-eye"></i></a>
-                            <a href="{% url 'gestion_proyectos:editar_proyecto' proyecto.idproyecto %}"
-                               class="btn btn-edit"><i class="fas fa-edit"></i></a>
-                        </td>
-                    </tr>
-                {% endfor %}
-                </tbody>
-            </table>
-        </div>
-    </main>
-
-    <script>
-        function toggleView(view) {
-            var cardsView = document.getElementById('cards-view');
-            var tableView = document.getElementById('table-view');
-            var btnCards = document.getElementById('btn-cards');
-            var btnTable = document.getElementById('btn-table');
-            if (view === 'cards') {
-                cardsView.classList.remove('hidden');
-                tableView.classList.add('hidden');
-                btnCards.classList.add('btn-selected');
-                btnTable.classList.remove('btn-selected');
-            } else {
-                cardsView.classList.add('hidden');
-                tableView.classList.remove('hidden');
-                btnCards.classList.remove('btn-selected');
-                btnTable.classList.add('btn-selected');
-            }
-        }
-    </script>
-=======
 <div class="p-8">
     <!-- Panel de Filtros -->
     <div class="bg-white rounded-lg shadow-lg p-6 mb-8">
@@ -448,5 +331,4 @@
         {% endfor %}
     </div>
 </div>
->>>>>>> 668fd2ed
 {% endblock %}