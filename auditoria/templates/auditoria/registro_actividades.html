{% extends 'layout.html' %}

{% block title %}Seguridad y Auditoría{% endblock %}

{% block title_body %}
<div class="flex justify-between items-center">
    <div class="flex items-center">
        <i class="fas fa-shield-alt text-blue-500 mr-2"></i>
        <span>Seguridad y Auditoría</span>
    </div>
    <a href="{% url 'auditoria:crear_actividad' %}" 
    class="bg-blue-500 text-white px-2 py-1 ml-4 rounded-lg hover:bg-blue-900 text-base transition-colors flex items-center">
    <i class="fas fa-plus mr-2"></i>
        Nueva Actividad
    </a>
</div>
{% endblock %}

{% block style %}
<script src="https://cdn.jsdelivr.net/npm/chart.js"></script>
{% endblock %}

{% block body %}
<<<<<<< HEAD
<div class="p-8 space-y-8">
    <!-- Resumen Estadístico -->
    <div class="grid grid-cols-1 md:grid-cols-3 gap-6">
        <!-- Total Actividades -->
        <div class="bg-blue-50 p-6 rounded-lg shadow-sm hover:shadow-md transition-shadow">
            <div class="flex items-center justify-between">
                <div>
                    <p class="text-sm text-blue-600">Total Actividades</p>
                    <h3 class="text-2xl font-bold text-blue-900">{{ estadisticas.total_actividades }}</h3>
                </div>
                <div class="bg-blue-100 p-3 rounded-full">
                    <i class="fas fa-tasks text-blue-500 text-2xl"></i>
                </div>
            </div>
        </div>

        <!-- Usuarios Activos -->
        <div class="bg-green-50 p-6 rounded-lg shadow-sm hover:shadow-md transition-shadow">
            <div class="flex items-center justify-between">
                <div>
                    <p class="text-sm text-green-600">Usuarios Activos</p>
                    <h3 class="text-2xl font-bold text-green-900">{{ estadisticas.usuarios_activos }}</h3>
                </div>
                <div class="bg-green-100 p-3 rounded-full">
                    <i class="fas fa-users text-green-500 text-2xl"></i>
                </div>
            </div>
        </div>

        <!-- Alertas Activas -->
        <div class="bg-red-50 p-6 rounded-lg shadow-sm hover:shadow-md transition-shadow">
            <div class="flex items-center justify-between">
                <div>
                    <p class="text-sm text-red-600">Alertas Activas</p>
                    <h3 class="text-2xl font-bold text-red-900">{{ estadisticas.alertas_activas }}</h3>
                </div>
                <div class="bg-red-100 p-3 rounded-full">
                    <i class="fas fa-exclamation-triangle text-red-500 text-2xl"></i>
                </div>
            </div>
        </div>
    </div>

    <!-- Gráficos -->
    <div class="grid grid-cols-1 lg:grid-cols-2 gap-8">
        <!-- Actividades por Usuario (Barras) -->
        <div class="bg-white p-6 rounded-lg shadow-lg">
            <h3 class="text-lg font-semibold mb-4 flex items-center">
                <i class="fas fa-chart-bar text-blue-500 mr-2"></i>
                Actividades por Usuario
            </h3>
            <div class="h-64">
                <canvas id="actividadesUsuarioChart"></canvas>
            </div>
        </div>

        <!-- Tipos de Actividades (Donut) -->
        <div class="bg-white p-6 rounded-lg shadow-lg">
            <h3 class="text-lg font-semibold mb-4 flex items-center">
                <i class="fas fa-chart-pie text-purple-500 mr-2"></i>
                Tipos de Actividades
            </h3>
            <div class="h-64">
                <canvas id="tiposActividadesChart"></canvas>
            </div>
        </div>
    </div>

     <!-- Registro de Actividades -->
    <div id="registro-actividades" class="bg-white p-6 rounded-lg shadow-lg mb-6">
        <h2 class="text-xl font-semibold mb-4">Registro de Actividades</h2>
        <!-- Filtros Rápidos -->
        <div class="p-4 bg-gray-50 border-b border-gray-200 flex flex-wrap gap-4">
            <a href="?{% if request.GET.busqueda %}busqueda={{ request.GET.busqueda }}{% endif %}" 
            class="px-4 py-2 rounded-full {% if not request.GET.filtro %}bg-blue-100 text-blue-800{% else %}bg-gray-200 text-gray-700{% endif %} hover:bg-blue-200 transition-colors">
                <i class="fas fa-list-ul mr-2"></i>Todos
            </a>
            <a href="?filtro=Login{% if request.GET.busqueda %}&busqueda={{ request.GET.busqueda }}{% endif %}" 
            class="px-4 py-2 rounded-full {% if request.GET.filtro == 'Login' %}bg-yellow-100 text-yellow-800{% else %}bg-gray-200 text-gray-700{% endif %} hover:bg-yellow-200 transition-colors">
                <i class="fas fa-sign-in-alt mr-2"></i>Login
            </a>
            <a href="?filtro=Logout{% if request.GET.busqueda %}&busqueda={{ request.GET.busqueda }}{% endif %}" 
            class="px-4 py-2 rounded-full {% if request.GET.filtro == 'Logout' %}bg-blue-100 text-blue-800{% else %}bg-gray-200 text-gray-700{% endif %} hover:bg-blue-200 transition-colors">
                <i class="fas fa-sign-out-alt mr-2"></i>Logout
            </a>
            <a href="?filtro=Creación{% if request.GET.busqueda %}&busqueda={{ request.GET.busqueda }}{% endif %}" 
            class="px-4 py-2 rounded-full {% if request.GET.filtro == 'Creación' %}bg-green-100 text-green-800{% else %}bg-gray-200 text-gray-700{% endif %} hover:bg-green-200 transition-colors">
                <i class="fas fa-plus mr-2"></i>Creación
            </a>
            <a href="?filtro=Modificación{% if request.GET.busqueda %}&busqueda={{ request.GET.busqueda }}{% endif %}" 
            class="px-4 py-2 rounded-full {% if request.GET.filtro == 'Modificación' %}bg-red-100 text-red-800{% else %}bg-gray-200 text-gray-700{% endif %} hover:bg-red-200 transition-colors">
                <i class="fas fa-edit mr-2"></i>Modificación
            </a>
            <a href="?filtro=Eliminación{% if request.GET.busqueda %}&busqueda={{ request.GET.busqueda }}{% endif %}" 
            class="px-4 py-2 rounded-full {% if request.GET.filtro == 'Eliminación' %}bg-gray-100 text-gray-800{% else %}bg-gray-200 text-gray-700{% endif %} hover:bg-gray-200 transition-colors">
                <i class="fas fa-trash mr-2"></i>Eliminación
            </a>
        </div>

        <!-- Búsqueda y Filtros -->
        <div class="mb-6 bg-gray-50 p-4 rounded-lg">
            <form method="GET" class="flex gap-4">
                <input type="hidden" name="filtro" value="{{ request.GET.filtro }}">
                
                <!-- Búsqueda -->
                <div class="flex-1">
                    <input type="text" 
                        name="busqueda" 
                        value="{{ filtros.busqueda }}"
                        placeholder="Buscar por usuario..." 
                        class="w-full px-4 py-2 rounded-lg border border-gray-300 focus:border-blue-500 focus:ring-1 focus:ring-blue-500">
                </div>

                <!-- Botones -->
                <div class="flex gap-2">
                    <a href="?{% if request.GET.filtro %}filtro={{ request.GET.filtro }}{% endif %}" 
                    class="px-4 py-2 bg-gray-100 text-gray-700 rounded-lg hover:bg-gray-200 transition-colors">
                        Limpiar
                    </a>
                    <button type="submit" 
                            class="px-4 py-2 bg-blue-500 text-white rounded-lg hover:bg-blue-600 transition-colors">
                        Buscar
                    </button>
                </div>
            </form>
        </div>
        <div class="overflow-x-auto">
            <table class="min-w-full divide-y divide-gray-200">
                <thead class="bg-gray-50">
                    <tr>
                        <th class="px-6 py-3 text-left text-xs font-medium text-gray-500 uppercase">Usuario</th>
                        <th class="px-6 py-3 text-left text-xs font-medium text-gray-500 uppercase">Acción</th>
                        <th class="px-6 py-3 text-left text-xs font-medium text-gray-500 uppercase">Fecha y Hora</th>
                        <th class="px-6 py-3 text-left text-xs font-medium text-gray-500 uppercase">Detalles</th>
                        <th class="px-6 py-3 text-right text-xs font-medium text-gray-500 uppercase">Acciones</th>
                    </tr>
                </thead>
                <tbody class="bg-white divide-y divide-gray-200">
                    {% for actividad in actividades %}
                    <tr class="hover:bg-gray-50">
                        <td class="px-6 py-4 whitespace-nowrap">
                            <div class="text-sm font-medium text-gray-900">{{ actividad.idusuario.nombreusuario }}</div>
                        </td>
                        <td class="px-6 py-4">
                            <div class="text-sm text-gray-500">{{ actividad.accion }}</div>
                        </td>
                        <td class="px-6 py-4 whitespace-nowrap text-sm text-gray-500">
                            {{ actividad.fechacreacion }}
                        </td>
                        <td class="px-6 py-4">
                            <div class="text-sm text-gray-500">{{ actividad.descripcion }}</div>
                        </td>
                        <td class="px-6 py-4 whitespace-nowrap text-right text-sm font-medium">
                            <div class="flex justify-end space-x-2">
                                <a href="{% url 'auditoria:editar_actividad' actividad.idactividad %}" class="text-yellow-600 hover:text-yellow-800" title="Editar">
                                    <i class="fas fa-edit"></i>
                                </a>
                                <a href="#" class="text-red-600 hover:text-red-800" title="Eliminar" onclick="eliminarActividad({{ actividad.idactividad }})">
                                    <i class="fas fa-trash"></i>
                                </a>
                            </div>
                        </td>
                    </tr>
                    {% empty %}
                    <tr>
                        <td colspan="5" class="px-6 py-4 text-center text-gray-500">
                            No hay actividades disponibles
                        </td>
                    </tr>
                    {% endfor %}
                </tbody>
            </table>
        </div>
    </div>
</div>

{% block extra_js %}
<script>
document.addEventListener('DOMContentLoaded', function() {
    // Gráfico de Actividades por Usuario (Barras)
    const actividadesUsuarioCtx = document.getElementById('actividadesUsuarioChart').getContext('2d');
    new Chart(actividadesUsuarioCtx, {
        type: 'bar',
        data: {
            labels: {{ datos_actividades_usuario.labels|safe }},
            datasets: [{
                label: 'Actividades',
                data: {{ datos_actividades_usuario.data|safe }},
                backgroundColor: '#60A5FA',
                borderWidth: 1
            }]
        },
        options: {
            responsive: true,
            maintainAspectRatio: false,
            scales: {
                y: {
                    beginAtZero: true
                }
            }
        }
    });

    // Gráfico de Tipos de Actividades (Donut)
    const tiposActividadesCtx = document.getElementById('tiposActividadesChart').getContext('2d');
    new Chart(tiposActividadesCtx, {
        type: 'doughnut',
        data: {
            labels: {{ datos_tipos_actividades.labels|safe }},
            datasets: [{
                data: {{ datos_tipos_actividades.data|safe }},
                backgroundColor: ['#FCD34D', '#34D399', '#F87171', '#A78BFA'],
                borderWidth: 1
            }]
        },
        options: {
            responsive: true,
            maintainAspectRatio: false,
            plugins: {
                legend: {
                    position: 'bottom'
                }
            }
        }
    });
});

function eliminarActividad(id) {
    if (confirm("¿Estás seguro de que deseas eliminar esta actividad?")) {
        fetch("{% url 'auditoria:eliminar_actividad' 0 %}".replace("0", id), {
            method: "POST",
            headers: {
                "X-CSRFToken": "{{ csrf_token }}",
                "Content-Type": "application/json"
            }
        })
        .then(response => response.json())
        .then(data => {
            if (data.success) {
                location.reload();
            } else {
                alert("Error al eliminar la actividad.");
            }
        })
        .catch(error => {
            console.error("Error:", error);
            alert("Error al eliminar la actividad.");
        });
    }
}
</script>
{% endblock %}
=======
    <div id="registro-actividades" class="bg-white p-6 rounded-lg shadow-lg mb-6">
        <h2 class="text-xl font-semibold mb-4">Registro de Actividades</h2>
        <table class="w-full bg-white shadow-lg rounded-lg">
            <thead class="bg-gray-200">
            <tr>
                <th class="p-4 text-left">Usuario</th>
                <th class="p-4 text-left">Acción</th>
                <th class="p-4 text-left">Fecha y Hora</th>
                <th class="p-4 text-left">Detalles</th>
            </tr>
            </thead>
            <tbody>
            {% for actividad in actividades %}
                <tr>
                    <td class="p-4">{{ actividad.idusuario.nombreusuario }}</td>
                    <td class="p-4">{{ actividad.accion }}</td>
                    <td class="p-4">{{ actividad.fechacreacion }}</td>
                    <td class="p-4">{{ actividad.descripcion }}</td>
                </tr>
            {% endfor %}
            </tbody>
        </table>
    </div>
>>>>>>> 632f1a29
{% endblock %}<|MERGE_RESOLUTION|>--- conflicted
+++ resolved
@@ -2,18 +2,32 @@
 
 {% block title %}Seguridad y Auditoría{% endblock %}
 
-{% block title_body %}
-<div class="flex justify-between items-center">
-    <div class="flex items-center">
-        <i class="fas fa-shield-alt text-blue-500 mr-2"></i>
-        <span>Seguridad y Auditoría</span>
-    </div>
-    <a href="{% url 'auditoria:crear_actividad' %}" 
-    class="bg-blue-500 text-white px-2 py-1 ml-4 rounded-lg hover:bg-blue-900 text-base transition-colors flex items-center">
-    <i class="fas fa-plus mr-2"></i>
-        Nueva Actividad
-    </a>
-</div>
+{% block title_body %}<i class="fas fa-plus fa-shield-alt"></i> Seguridad y Auditoría{% endblock %}
+
+{% block body %}
+    <div id="registro-actividades" class="bg-white p-6 rounded-lg shadow-lg mb-6">
+        <h2 class="text-xl font-semibold mb-4">Registro de Actividades</h2>
+        <table class="w-full bg-white shadow-lg rounded-lg">
+            <thead class="bg-gray-200">
+            <tr>
+                <th class="p-4 text-left">Usuario</th>
+                <th class="p-4 text-left">Acción</th>
+                <th class="p-4 text-left">Fecha y Hora</th>
+                <th class="p-4 text-left">Detalles</th>
+            </tr>
+            </thead>
+            <tbody>
+            {% for actividad in actividades %}
+                <tr>
+                    <td class="p-4">{{ actividad.idusuario.nombreusuario }}</td>
+                    <td class="p-4">{{ actividad.accion }}</td>
+                    <td class="p-4">{{ actividad.fechacreacion }}</td>
+                    <td class="p-4">{{ actividad.descripcion }}</td>
+                </tr>
+            {% endfor %}
+            </tbody>
+        </table>
+    </div>
 {% endblock %}
 
 {% block style %}
@@ -21,7 +35,6 @@
 {% endblock %}
 
 {% block body %}
-<<<<<<< HEAD
 <div class="p-8 space-y-8">
     <!-- Resumen Estadístico -->
     <div class="grid grid-cols-1 md:grid-cols-3 gap-6">
@@ -274,29 +287,4 @@
 }
 </script>
 {% endblock %}
-=======
-    <div id="registro-actividades" class="bg-white p-6 rounded-lg shadow-lg mb-6">
-        <h2 class="text-xl font-semibold mb-4">Registro de Actividades</h2>
-        <table class="w-full bg-white shadow-lg rounded-lg">
-            <thead class="bg-gray-200">
-            <tr>
-                <th class="p-4 text-left">Usuario</th>
-                <th class="p-4 text-left">Acción</th>
-                <th class="p-4 text-left">Fecha y Hora</th>
-                <th class="p-4 text-left">Detalles</th>
-            </tr>
-            </thead>
-            <tbody>
-            {% for actividad in actividades %}
-                <tr>
-                    <td class="p-4">{{ actividad.idusuario.nombreusuario }}</td>
-                    <td class="p-4">{{ actividad.accion }}</td>
-                    <td class="p-4">{{ actividad.fechacreacion }}</td>
-                    <td class="p-4">{{ actividad.descripcion }}</td>
-                </tr>
-            {% endfor %}
-            </tbody>
-        </table>
-    </div>
->>>>>>> 632f1a29
 {% endblock %}